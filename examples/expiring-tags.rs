--- conflicted
+++ resolved
@@ -33,7 +33,7 @@
     hashes: &[Hash],
     prefix: &str,
     expiry: SystemTime,
-) -> n0_error::Result<()> {
+) -> anyhow::Result<()> {
     let expiry = chrono::DateTime::<chrono::Utc>::from(expiry);
     let expiry = expiry.to_rfc3339_opts(chrono::SecondsFormat::Secs, true);
     let tagname = format!("{prefix}-{expiry}");
@@ -56,7 +56,7 @@
     Ok(())
 }
 
-async fn delete_expired_tags(blobs: &Store, prefix: &str, bulk: bool) -> n0_error::Result<()> {
+async fn delete_expired_tags(blobs: &Store, prefix: &str, bulk: bool) -> anyhow::Result<()> {
     let prefix = format!("{prefix}-");
     let now = chrono::Utc::now();
     let end = format!(
@@ -103,7 +103,7 @@
     Ok(())
 }
 
-async fn print_store_info(store: &Store) -> n0_error::Result<()> {
+async fn print_store_info(store: &Store) -> anyhow::Result<()> {
     let now = chrono::Utc::now();
     let mut tags = store.tags().list().await?;
     println!(
@@ -124,20 +124,15 @@
     Ok(())
 }
 
-<<<<<<< HEAD
-async fn info_task(store: Store) -> n0_error::Result<()> {
-    tokio::time::sleep(Duration::from_secs(1)).await;
-=======
 async fn info_task(store: Store) -> anyhow::Result<()> {
     n0_future::time::sleep(Duration::from_secs(1)).await;
->>>>>>> 45b4dc9a
     loop {
         print_store_info(&store).await?;
         n0_future::time::sleep(Duration::from_secs(5)).await;
     }
 }
 
-async fn delete_expired_tags_task(store: Store, prefix: &str) -> n0_error::Result<()> {
+async fn delete_expired_tags_task(store: Store, prefix: &str) -> anyhow::Result<()> {
     loop {
         delete_expired_tags(&store, prefix, false).await?;
         n0_future::time::sleep(Duration::from_secs(5)).await;
@@ -145,7 +140,7 @@
 }
 
 #[tokio::main]
-async fn main() -> n0_error::Result<()> {
+async fn main() -> anyhow::Result<()> {
     tracing_subscriber::fmt::init();
     let path = std::env::current_dir()?.join("blobs");
     let options = Options {
