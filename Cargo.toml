[package]
name = "iroh-blobs"
version = "0.93.0"
edition = "2021"
description = "content-addressed blobs for iroh"
license = "MIT OR Apache-2.0"
authors = ["dignifiedquire <me@dignifiedquire.com>", "n0 team"]
repository = "https://github.com/n0-computer/iroh-blobs"
keywords = ["hashing", "quic", "blake3", "streaming"]

# Sadly this also needs to be updated in .github/workflows/ci.yml
rust-version = "1.85"

[dependencies]
anyhow = "1.0.95"
bao-tree = { version = "0.15.1", features = ["experimental-mixed", "tokio_fsm", "validate", "serde"], default-features = false }
bytes = { version = "1", features = ["serde"] }
derive_more = { version = "2.0.1", features = ["from", "try_from", "into", "debug", "display", "deref", "deref_mut"] }
futures-lite = "2.6.0"
quinn = { package = "iroh-quinn", version = "0.14.0" }
n0-future = "0.2.0"
n0-snafu = "0.2.0"
range-collections = { version = "0.4.6", features = ["serde"] }
smallvec = { version = "1", features = ["serde", "const_new"] }
snafu = "0.8.5"
tokio = { version = "1.43.0", features = ["full"] }
tokio-util = { version = "0.7.13", features = ["full"] }
tracing = "0.1.41"
iroh-io = "0.6.1"
rand = "0.8.5"
hex = "0.4.3"
serde = "1.0.217"
postcard = { version = "1.1.1", features = ["experimental-derive", "use-std"] }
data-encoding = "2.8.0"
chrono = "0.4.39"
nested_enum_utils = "0.2.1"
ref-cast = "1.0.24"
arrayvec = "0.7.6"
iroh = "0.91.1"
self_cell = "1.1.0"
genawaiter = { version = "0.99.1", features = ["futures03"] }
iroh-base = "0.91.1"
irpc = { version = "0.7.0", features = ["rpc", "quinn_endpoint_setup", "spans", "stream", "derive"], default-features = false }
iroh-metrics = { version = "0.35" }
<<<<<<< HEAD
async-compression = { version = "0.4.30", features = ["lz4", "tokio"] }
=======
redb = { version = "=2.4", optional = true }
reflink-copy = { version = "0.1.24", optional = true }
>>>>>>> 49ab2b7e

[dev-dependencies]
clap = { version = "4.5.31", features = ["derive"] }
hex = "0.4.3"
iroh-test = "0.31.0"
proptest = "1.6.0"
serde_json = "1.0.138"
serde_test = "1.0.177"
tempfile = "3.17.1"
test-strategy = "0.4.0"
testresult = "0.4.1"
tracing-subscriber = { version = "0.3.19", features = ["fmt"] }
tracing-test = "0.2.5"
walkdir = "2.5.0"
atomic_refcell = "0.1.13"
iroh = { version = "0.91.1", features = ["discovery-local-network"]}
async-compression = { version = "0.4.30", features = ["zstd", "tokio"] }
concat_const = "0.2.0"

[features]
hide-proto-docs = []
metrics = []
default = ["hide-proto-docs", "fs-store"]
fs-store = ["dep:redb", "dep:reflink-copy"]

[patch.crates-io]
iroh = { git = "https://github.com/n0-computer/iroh", branch = "main" }
iroh-base = { git = "https://github.com/n0-computer/iroh", branch = "main" }<|MERGE_RESOLUTION|>--- conflicted
+++ resolved
@@ -42,12 +42,9 @@
 iroh-base = "0.91.1"
 irpc = { version = "0.7.0", features = ["rpc", "quinn_endpoint_setup", "spans", "stream", "derive"], default-features = false }
 iroh-metrics = { version = "0.35" }
-<<<<<<< HEAD
 async-compression = { version = "0.4.30", features = ["lz4", "tokio"] }
-=======
 redb = { version = "=2.4", optional = true }
 reflink-copy = { version = "0.1.24", optional = true }
->>>>>>> 49ab2b7e
 
 [dev-dependencies]
 clap = { version = "4.5.31", features = ["derive"] }
