--- conflicted
+++ resolved
@@ -44,12 +44,7 @@
 reflink-copy = "0.1.24"
 irpc = { version = "0.5.0", features = ["rpc", "quinn_endpoint_setup", "message_spans", "stream", "derive"], default-features = false }
 iroh-metrics = { version = "0.35" }
-<<<<<<< HEAD
-hashlink = "0.10.0"
-futures-buffered = "0.2.11"
 entity-manager = { path = "../entity-manager" }
-=======
->>>>>>> 90db719b
 
 [dev-dependencies]
 clap = { version = "4.5.31", features = ["derive"] }
