--- conflicted
+++ resolved
@@ -27,29 +27,19 @@
 hex = "0.4.3"
 iroh-base = { version = "0.28.0", features = ["redb"] }
 iroh-io = { version = "0.6.0", features = ["stats"] }
-<<<<<<< HEAD
-iroh-metrics = { version = "0.27.0", default-features = false }
-iroh-net = { version = "0.27.0" }
-iroh-router = "0.27.0"
-nested_enum_utils = { version = "0.1.0", optional = true }
-=======
 iroh-metrics = { version = "0.28.0", default-features = false }
 iroh-net = { version = "0.28.1" }
 iroh-router = "0.28.0"
->>>>>>> 191cd2a1
 num_cpus = "1.15.0"
+nested_enum_utils = { version = "0.1", optional = true }
 oneshot = "0.1.8"
 parking_lot = { version = "0.12.1", optional = true }
 pin-project = "1.1.5"
 portable-atomic = { version = "1", optional = true }
 postcard = { version = "1", default-features = false, features = ["alloc", "use-std", "experimental-derive"] }
-<<<<<<< HEAD
+quinn = { package = "iroh-quinn", version = "0.12", features = ["ring"] }
 quic-rpc = { git = "https://github.com/n0-computer/quic-rpc.git", branch = "map-transports-not-services", optional = true }
-quic-rpc-derive = { version = "0.13.0", optional = true }
-quinn = { package = "iroh-quinn", version = "0.11", features = ["ring"] }
-=======
-quinn = { package = "iroh-quinn", version = "0.12", features = ["ring"] }
->>>>>>> 191cd2a1
+quic-rpc-derive = { version = "0.14", optional = true }
 rand = "0.8"
 range-collections = "0.4.0"
 redb = { version = "2.0.0", optional = true }
