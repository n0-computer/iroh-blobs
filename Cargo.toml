--- conflicted
+++ resolved
@@ -34,13 +34,6 @@
 iroh = { version = "0.95", default-features = false }
 self_cell = "1.1.0"
 genawaiter = { version = "0.99.1", features = ["futures03"] }
-<<<<<<< HEAD
-iroh-base = "0.91"
-reflink-copy = "0.1.24"
-irpc = { version = "0.7.0", features = ["rpc", "quinn_endpoint_setup", "spans", "stream", "derive"], default-features = false }
-iroh-metrics = { version = "0.35" }
-atomic_refcell = "0.1.13"
-=======
 iroh-base = "0.95"
 iroh-tickets = "0.2"
 irpc = { version = "0.11.0", features = ["spans", "stream", "derive", "varint-util"], default-features = false }
@@ -49,7 +42,7 @@
 reflink-copy = { version = "0.1.24", optional = true }
 n0-error = "0.1.2"
 nested_enum_utils = "0.2.3"
->>>>>>> e1456f9e
+atomic_refcell = "0.1.13"
 
 [dev-dependencies]
 clap = { version = "4.5.31", features = ["derive"] }
