#![cfg(test)]
use std::{
    sync::atomic::AtomicUsize,
    time::{Duration, Instant},
};

use anyhow::anyhow;
use futures_util::future::FutureExt;
use iroh::SecretKey;
use tracing_test::traced_test;

use super::*;
use crate::{
    get::{
        db::BlobId,
        progress::{BlobProgress, TransferState},
    },
    util::{
        local_pool::LocalPool,
        progress::{AsyncChannelProgressSender, IdGenerator},
    },
};

mod dialer;
mod getter;

impl Downloader {
    fn spawn_for_test(
        dialer: dialer::TestingDialer,
        getter: getter::TestingGetter,
        concurrency_limits: ConcurrencyLimits,
    ) -> (Self, LocalPool) {
        Self::spawn_for_test_with_retry_config(
            dialer,
            getter,
            concurrency_limits,
            Default::default(),
        )
    }

    fn spawn_for_test_with_retry_config(
        dialer: dialer::TestingDialer,
        getter: getter::TestingGetter,
        concurrency_limits: ConcurrencyLimits,
        retry_config: RetryConfig,
    ) -> (Self, LocalPool) {
        let (msg_tx, msg_rx) = mpsc::channel(super::SERVICE_CHANNEL_CAPACITY);
        let metrics = Arc::new(Metrics::default());

        let lp = LocalPool::default();
<<<<<<< HEAD
        let config = Arc::new(Config {
            concurrency: concurrency_limits,
            retry: retry_config,
        });
        let config2 = config.clone();
        lp.spawn_detached(move || async move {
            // we want to see the logs of the service
            let service = Service::new(getter, dialer, config2, msg_rx);
=======
        let metrics_clone = metrics.clone();
        lp.spawn_detached(move || async move {
            // we want to see the logs of the service
            let service = Service::new(
                getter,
                dialer,
                concurrency_limits,
                retry_config,
                msg_rx,
                metrics_clone,
            );
>>>>>>> 0308a77f
            service.run().await
        });

        (
            Downloader {
<<<<<<< HEAD
                inner: Arc::new(Inner {
                    next_id: AtomicU64::new(0),
                    msg_tx,
                    config,
                }),
=======
                next_id: Arc::new(AtomicU64::new(0)),
                msg_tx,
                metrics,
>>>>>>> 0308a77f
            },
            lp,
        )
    }
}

/// Tests that receiving a download request and performing it doesn't explode.
#[tokio::test]
#[traced_test]
async fn smoke_test() {
    let dialer = dialer::TestingDialer::default();
    let getter = getter::TestingGetter::default();
    let concurrency_limits = ConcurrencyLimits::default();

    let (downloader, _lp) =
        Downloader::spawn_for_test(dialer.clone(), getter.clone(), concurrency_limits);

    // send a request and make sure the peer is requested the corresponding download
    let peer = SecretKey::generate(rand::thread_rng()).public();
    let kind: DownloadKind = HashAndFormat::raw(Hash::new([0u8; 32])).into();
    let req = DownloadRequest::new(kind, vec![peer]);
    let handle = downloader.queue(req).await;
    // wait for the download result to be reported
    handle.await.expect("should report success");
    // verify that the peer was dialed
    dialer.assert_history(&[peer]);
    // verify that the request was sent
    getter.assert_history(&[(kind, peer)]);
}

/// Tests that multiple intents produce a single request.
#[tokio::test]
#[traced_test]
async fn deduplication() {
    let dialer = dialer::TestingDialer::default();
    let getter = getter::TestingGetter::default();
    // make request take some time to ensure the intents are received before completion
    getter.set_request_duration(Duration::from_secs(1));
    let concurrency_limits = ConcurrencyLimits::default();

    let (downloader, _lp) =
        Downloader::spawn_for_test(dialer.clone(), getter.clone(), concurrency_limits);

    let peer = SecretKey::generate(rand::thread_rng()).public();
    let kind: DownloadKind = HashAndFormat::raw(Hash::new([0u8; 32])).into();
    let mut handles = Vec::with_capacity(10);
    for _ in 0..10 {
        let req = DownloadRequest::new(kind, vec![peer]);
        let h = downloader.queue(req).await;
        handles.push(h);
    }
    assert!(
        futures_buffered::join_all(handles)
            .await
            .into_iter()
            .all(|r| r.is_ok()),
        "all downloads should succeed"
    );
    // verify that the request was sent just once
    getter.assert_history(&[(kind, peer)]);
}

/// Tests that the request is cancelled only when all intents are cancelled.
#[ignore = "flaky"]
#[tokio::test]
#[traced_test]
async fn cancellation() {
    let dialer = dialer::TestingDialer::default();
    let getter = getter::TestingGetter::default();
    // make request take some time to ensure cancellations are received on time
    getter.set_request_duration(Duration::from_millis(500));
    let concurrency_limits = ConcurrencyLimits::default();

    let (downloader, _lp) =
        Downloader::spawn_for_test(dialer.clone(), getter.clone(), concurrency_limits);

    let peer = SecretKey::generate(rand::thread_rng()).public();
    let kind_1: DownloadKind = HashAndFormat::raw(Hash::new([0u8; 32])).into();
    let req = DownloadRequest::new(kind_1, vec![peer]);
    let handle_a = downloader.queue(req.clone()).await;
    let handle_b = downloader.queue(req).await;
    downloader.cancel(handle_a).await;

    // create a request with two intents and cancel them both
    let kind_2 = HashAndFormat::raw(Hash::new([1u8; 32]));
    let req = DownloadRequest::new(kind_2, vec![peer]);
    let handle_c = downloader.queue(req.clone()).await;
    let handle_d = downloader.queue(req).await;
    downloader.cancel(handle_c).await;
    downloader.cancel(handle_d).await;

    // wait for the download result to be reported, a was cancelled but b should continue
    handle_b.await.expect("should report success");
    // verify that the request was sent just once, and that the second request was never sent
    getter.assert_history(&[(kind_1, peer)]);
}

/// Test that when the downloader receives a flood of requests, they are scheduled so that the
/// maximum number of concurrent requests is not exceed.
/// NOTE: This is internally tested by [`Service::check_invariants`].
#[tokio::test]
#[traced_test]
async fn max_concurrent_requests_total() {
    let dialer = dialer::TestingDialer::default();
    let getter = getter::TestingGetter::default();
    // make request take some time to ensure concurreny limits are hit
    getter.set_request_duration(Duration::from_millis(500));
    // set the concurreny limit very low to ensure it's hit
    let concurrency_limits = ConcurrencyLimits {
        max_concurrent_requests: 2,
        ..Default::default()
    };

    let (downloader, _lp) =
        Downloader::spawn_for_test(dialer.clone(), getter.clone(), concurrency_limits);

    // send the downloads
    let peer = SecretKey::generate(rand::thread_rng()).public();
    let mut handles = Vec::with_capacity(5);
    let mut expected_history = Vec::with_capacity(5);
    for i in 0..5 {
        let kind: DownloadKind = HashAndFormat::raw(Hash::new([i; 32])).into();
        let req = DownloadRequest::new(kind, vec![peer]);
        let h = downloader.queue(req).await;
        expected_history.push((kind, peer));
        handles.push(h);
    }

    assert!(
        futures_buffered::join_all(handles)
            .await
            .into_iter()
            .all(|r| r.is_ok()),
        "all downloads should succeed"
    );

    // verify that the request was sent just once
    getter.assert_history(&expected_history);
}

/// Test that when the downloader receives a flood of requests, with only one peer to handle them,
/// the maximum number of requests per peer is still respected.
/// NOTE: This is internally tested by [`Service::check_invariants`].
#[tokio::test]
#[traced_test]
async fn max_concurrent_requests_per_peer() {
    let dialer = dialer::TestingDialer::default();
    let getter = getter::TestingGetter::default();
    // make request take some time to ensure concurreny limits are hit
    getter.set_request_duration(Duration::from_millis(500));
    // set the concurreny limit very low to ensure it's hit
    let concurrency_limits = ConcurrencyLimits {
        max_concurrent_requests_per_node: 1,
        max_concurrent_requests: 10000, // all requests can be performed at the same time
        ..Default::default()
    };

    let (downloader, _lp) =
        Downloader::spawn_for_test(dialer.clone(), getter.clone(), concurrency_limits);

    // send the downloads
    let peer = SecretKey::generate(rand::thread_rng()).public();
    let mut handles = Vec::with_capacity(5);
    for i in 0..5 {
        let kind = HashAndFormat::raw(Hash::new([i; 32]));
        let req = DownloadRequest::new(kind, vec![peer]);
        let h = downloader.queue(req).await;
        handles.push(h);
    }

    futures_buffered::join_all(handles).await;
}

/// Tests concurrent progress reporting for multiple intents.
///
/// This first registers two intents for a download, and then proceeds until the `Found` event is
/// emitted, and verifies that both intents received the event.
/// It then registers a third intent mid-download, and makes sure it receives a correct ìnitial
/// state. The download then finishes, and we make sure that all events are emitted properly, and
/// the progress state of the handles converges.
#[tokio::test]
#[traced_test]
async fn concurrent_progress() {
    let dialer = dialer::TestingDialer::default();
    let getter = getter::TestingGetter::default();

    let (start_tx, start_rx) = oneshot::channel();
    let start_rx = start_rx.shared();

    let (done_tx, done_rx) = oneshot::channel();
    let done_rx = done_rx.shared();

    getter.set_handler(Arc::new(move |hash, _peer, progress, _duration| {
        let start_rx = start_rx.clone();
        let done_rx = done_rx.clone();
        async move {
            let hash = hash.hash();
            start_rx.await.unwrap();
            let id = progress.new_id();
            progress
                .send(DownloadProgress::Found {
                    id,
                    child: BlobId::Root,
                    hash,
                    size: 100,
                })
                .await
                .unwrap();
            done_rx.await.unwrap();
            progress.send(DownloadProgress::Done { id }).await.unwrap();
            Ok(Stats::default())
        }
        .boxed()
    }));
    let (downloader, _lp) =
        Downloader::spawn_for_test(dialer.clone(), getter.clone(), Default::default());

    let peer = SecretKey::generate(rand::thread_rng()).public();
    let hash = Hash::new([0u8; 32]);
    let kind_1 = HashAndFormat::raw(hash);

    let (prog_a_tx, prog_a_rx) = async_channel::bounded(64);
    let prog_a_tx = AsyncChannelProgressSender::new(prog_a_tx);
    let req = DownloadRequest::new(kind_1, vec![peer]).progress_sender(prog_a_tx);
    let handle_a = downloader.queue(req).await;

    let (prog_b_tx, prog_b_rx) = async_channel::bounded(64);
    let prog_b_tx = AsyncChannelProgressSender::new(prog_b_tx);
    let req = DownloadRequest::new(kind_1, vec![peer]).progress_sender(prog_b_tx);
    let handle_b = downloader.queue(req).await;

    let mut state_a = TransferState::new(hash);
    let mut state_b = TransferState::new(hash);
    let mut state_c = TransferState::new(hash);

    let prog0_b = prog_b_rx.recv().await.unwrap();
    assert!(matches!(
        prog0_b,
        DownloadProgress::InitialState(state) if state.root.hash == hash && state.root.progress == BlobProgress::Pending,
    ));

    start_tx.send(()).unwrap();

    let prog1_a = prog_a_rx.recv().await.unwrap();
    let prog1_b = prog_b_rx.recv().await.unwrap();
    assert!(
        matches!(prog1_a, DownloadProgress::Found { hash: found_hash, size: 100, ..} if found_hash == hash)
    );
    assert!(
        matches!(prog1_b, DownloadProgress::Found { hash: found_hash, size: 100, ..} if found_hash == hash)
    );

    state_a.on_progress(prog1_a);
    state_b.on_progress(prog1_b);
    assert_eq!(state_a, state_b);

    let (prog_c_tx, prog_c_rx) = async_channel::bounded(64);
    let prog_c_tx = AsyncChannelProgressSender::new(prog_c_tx);
    let req = DownloadRequest::new(kind_1, vec![peer]).progress_sender(prog_c_tx);
    let handle_c = downloader.queue(req).await;

    let prog1_c = prog_c_rx.recv().await.unwrap();
    assert!(matches!(&prog1_c, DownloadProgress::InitialState(state) if state == &state_a));
    state_c.on_progress(prog1_c);

    done_tx.send(()).unwrap();

    let (res_a, res_b, res_c) = tokio::join!(handle_a, handle_b, handle_c);
    res_a.unwrap();
    res_b.unwrap();
    res_c.unwrap();

    let prog_a: Vec<_> = prog_a_rx.collect().await;
    let prog_b: Vec<_> = prog_b_rx.collect().await;
    let prog_c: Vec<_> = prog_c_rx.collect().await;

    assert_eq!(prog_a.len(), 1);
    assert_eq!(prog_b.len(), 1);
    assert_eq!(prog_c.len(), 1);

    assert!(matches!(prog_a[0], DownloadProgress::Done { .. }));
    assert!(matches!(prog_b[0], DownloadProgress::Done { .. }));
    assert!(matches!(prog_c[0], DownloadProgress::Done { .. }));

    for p in prog_a {
        state_a.on_progress(p);
    }
    for p in prog_b {
        state_b.on_progress(p);
    }
    for p in prog_c {
        state_c.on_progress(p);
    }
    assert_eq!(state_a, state_b);
    assert_eq!(state_a, state_c);
}

#[tokio::test]
#[traced_test]
async fn long_queue() {
    let dialer = dialer::TestingDialer::default();
    let getter = getter::TestingGetter::default();
    let concurrency_limits = ConcurrencyLimits {
        max_open_connections: 2,
        max_concurrent_requests_per_node: 2,
        max_concurrent_requests: 4, // all requests can be performed at the same time
        ..Default::default()
    };

    let (downloader, _lp) =
        Downloader::spawn_for_test(dialer.clone(), getter.clone(), concurrency_limits);
    let mut rng = rand::thread_rng();
    // send the downloads
    let nodes = [
        SecretKey::generate(&mut rng).public(),
        SecretKey::generate(&mut rng).public(),
        SecretKey::generate(&mut rng).public(),
    ];
    let mut handles = vec![];
    for i in 0..100usize {
        let kind = HashAndFormat::raw(Hash::new(i.to_be_bytes()));
        let peer = nodes[i % 3];
        let req = DownloadRequest::new(kind, vec![peer]);
        let h = downloader.queue(req).await;
        handles.push(h);
    }

    let res = futures_buffered::join_all(handles).await;
    for res in res {
        res.expect("all downloads to succeed");
    }
}

/// If a download errors with [`FailureAction::DropPeer`], make sure that the peer is not dropped
/// while other transfers are still running.
#[tokio::test]
#[traced_test]
async fn fail_while_running() {
    let dialer = dialer::TestingDialer::default();
    let getter = getter::TestingGetter::default();
    let (downloader, _lp) =
        Downloader::spawn_for_test(dialer.clone(), getter.clone(), Default::default());
    let blob_fail = HashAndFormat::raw(Hash::new([1u8; 32]));
    let blob_success = HashAndFormat::raw(Hash::new([2u8; 32]));

    getter.set_handler(Arc::new(move |kind, _node, _progress_sender, _duration| {
        async move {
            if kind == blob_fail.into() {
                tokio::time::sleep(Duration::from_millis(10)).await;
                Err(FailureAction::DropPeer(anyhow!("bad!")))
            } else if kind == blob_success.into() {
                tokio::time::sleep(Duration::from_millis(20)).await;
                Ok(Default::default())
            } else {
                unreachable!("invalid blob")
            }
        }
        .boxed()
    }));

    let node = SecretKey::generate(rand::thread_rng()).public();
    let req_success = DownloadRequest::new(blob_success, vec![node]);
    let req_fail = DownloadRequest::new(blob_fail, vec![node]);
    let handle_success = downloader.queue(req_success).await;
    let handle_fail = downloader.queue(req_fail).await;

    let res_fail = handle_fail.await;
    let res_success = handle_success.await;

    assert!(res_fail.is_err());
    assert!(res_success.is_ok());
}

#[tokio::test]
#[traced_test]
async fn retry_nodes_simple() {
    let dialer = dialer::TestingDialer::default();
    let getter = getter::TestingGetter::default();
    let (downloader, _lp) =
        Downloader::spawn_for_test(dialer.clone(), getter.clone(), Default::default());
    let node = SecretKey::generate(rand::thread_rng()).public();
    let dial_attempts = Arc::new(AtomicUsize::new(0));
    let dial_attempts2 = dial_attempts.clone();
    // fail on first dial, then succeed
    dialer.set_dial_outcome(move |_node| dial_attempts2.fetch_add(1, Ordering::SeqCst) != 0);
    let kind = HashAndFormat::raw(Hash::EMPTY);
    let req = DownloadRequest::new(kind, vec![node]);
    let handle = downloader.queue(req).await;

    assert!(handle.await.is_ok());
    assert_eq!(dial_attempts.load(Ordering::SeqCst), 2);
    dialer.assert_history(&[node, node]);
}

#[tokio::test]
#[traced_test]
async fn retry_nodes_fail() {
    let dialer = dialer::TestingDialer::default();
    let getter = getter::TestingGetter::default();
    let config = RetryConfig {
        initial_retry_delay: Duration::from_millis(10),
        max_retries_per_node: 3,
    };

    let (downloader, _lp) = Downloader::spawn_for_test_with_retry_config(
        dialer.clone(),
        getter.clone(),
        Default::default(),
        config,
    );
    let node = SecretKey::generate(rand::thread_rng()).public();
    // fail always
    dialer.set_dial_outcome(move |_node| false);

    // queue a download
    let kind = HashAndFormat::raw(Hash::EMPTY);
    let req = DownloadRequest::new(kind, vec![node]);
    let now = Instant::now();
    let handle = downloader.queue(req).await;

    // assert that the download failed
    assert!(handle.await.is_err());

    // assert the dial history: we dialed 4 times
    dialer.assert_history(&[node, node, node, node]);

    // assert that the retry timeouts were uphold
    let expected_dial_duration = Duration::from_millis(10 * 4);
    let expected_retry_wait_duration = Duration::from_millis(10 + 2 * 10 + 3 * 10);
    assert!(now.elapsed() >= expected_dial_duration + expected_retry_wait_duration);
}

#[tokio::test]
#[traced_test]
async fn retry_nodes_jump_queue() {
    let dialer = dialer::TestingDialer::default();
    let getter = getter::TestingGetter::default();
    let concurrency_limits = ConcurrencyLimits {
        max_open_connections: 2,
        max_concurrent_requests_per_node: 2,
        max_concurrent_requests: 4, // all requests can be performed at the same time
        ..Default::default()
    };

    let (downloader, _lp) =
        Downloader::spawn_for_test(dialer.clone(), getter.clone(), concurrency_limits);

    let mut rng = rand::thread_rng();
    let good_node = SecretKey::generate(&mut rng).public();
    let bad_node = SecretKey::generate(&mut rng).public();

    dialer.set_dial_outcome(move |node| node == good_node);
    let kind1 = HashAndFormat::raw(Hash::new([0u8; 32]));
    let kind2 = HashAndFormat::raw(Hash::new([2u8; 32]));

    let req1 = DownloadRequest::new(kind1, vec![bad_node]);
    let h1 = downloader.queue(req1).await;

    let req2 = DownloadRequest::new(kind2, vec![bad_node, good_node]);
    let h2 = downloader.queue(req2).await;

    // wait for req2 to complete - this tests that the "queue is jumped" and we are not
    // waiting for req1 to elapse all retries
    assert!(h2.await.is_ok());

    dialer.assert_history(&[bad_node, good_node]);

    // now we make download1 succeed!
    dialer.set_dial_outcome(move |_node| true);
    assert!(h1.await.is_ok());

    // assert history
    dialer.assert_history(&[bad_node, good_node, bad_node]);
}<|MERGE_RESOLUTION|>--- conflicted
+++ resolved
@@ -48,7 +48,7 @@
         let metrics = Arc::new(Metrics::default());
 
         let lp = LocalPool::default();
-<<<<<<< HEAD
+        let metrics_clone = metrics.clone();
         let config = Arc::new(Config {
             concurrency: concurrency_limits,
             retry: retry_config,
@@ -56,36 +56,18 @@
         let config2 = config.clone();
         lp.spawn_detached(move || async move {
             // we want to see the logs of the service
-            let service = Service::new(getter, dialer, config2, msg_rx);
-=======
-        let metrics_clone = metrics.clone();
-        lp.spawn_detached(move || async move {
-            // we want to see the logs of the service
-            let service = Service::new(
-                getter,
-                dialer,
-                concurrency_limits,
-                retry_config,
-                msg_rx,
-                metrics_clone,
-            );
->>>>>>> 0308a77f
+            let service = Service::new(getter, dialer, config2, msg_rx, metrics_clone);
             service.run().await
         });
 
         (
             Downloader {
-<<<<<<< HEAD
                 inner: Arc::new(Inner {
                     next_id: AtomicU64::new(0),
                     msg_tx,
                     config,
+                    metrics,
                 }),
-=======
-                next_id: Arc::new(AtomicU64::new(0)),
-                msg_tx,
-                metrics,
->>>>>>> 0308a77f
             },
             lp,
         )
