--- conflicted
+++ resolved
@@ -372,11 +372,7 @@
     providers: &Arc<dyn ContentDiscovery>,
     pool: &ConnectionPool,
     store: &Store,
-<<<<<<< HEAD
-    progress: impl Sink<DownloadProgressItem, Error = io::Error>,
-=======
-    progress: impl Sink<DownloadProgessItem, Error = irpc::channel::SendError>,
->>>>>>> a3e5ef3f
+    progress: impl Sink<DownloadProgressItem, Error = irpc::channel::SendError>,
 ) -> anyhow::Result<Box<dyn Iterator<Item = GetRequest> + Send + 'a>> {
     Ok(match request {
         FiniteRequest::Get(req) => {
@@ -432,11 +428,7 @@
     request: Arc<GetRequest>,
     providers: &Arc<dyn ContentDiscovery>,
     store: &Store,
-<<<<<<< HEAD
-    mut progress: impl Sink<DownloadProgressItem, Error = io::Error>,
-=======
-    mut progress: impl Sink<DownloadProgessItem, Error = irpc::channel::SendError>,
->>>>>>> a3e5ef3f
+    mut progress: impl Sink<DownloadProgressItem, Error = irpc::channel::SendError>,
 ) -> anyhow::Result<()> {
     let remote = store.remote();
     let mut providers = providers.find_providers(request.content());
