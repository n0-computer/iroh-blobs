--- conflicted
+++ resolved
@@ -1100,14 +1100,7 @@
                 }
                 EncodedItem::Leaf(leaf) => {
                     let len = leaf.data.len();
-<<<<<<< HEAD
                     writer.send_bytes(leaf.data).await?;
-=======
-                    writer
-                        .write_chunk(leaf.data)
-                        .await
-                        .map_err(io::Error::from)?;
->>>>>>> 49ab2b7e
                     progress
                         .notify_payload_write(index, leaf.offset, len)
                         .await?;
