//! Adaptation of `iroh-blobs` as an `iroh` protocol.

// TODO: reduce API surface and add documentation
#![allow(missing_docs)]

use std::{
    collections::BTreeSet,
    fmt::Debug,
    ops::{Deref, DerefMut},
    sync::Arc,
};

use anyhow::{bail, Result};
use futures_lite::future::Boxed as BoxedFuture;
use futures_util::future::BoxFuture;
use iroh::{endpoint::Connecting, protocol::ProtocolHandler, Endpoint, NodeAddr};
use serde::{Deserialize, Serialize};
use tracing::debug;

use crate::{
<<<<<<< HEAD
    downloader::{self, Downloader},
=======
    downloader::{ConcurrencyLimits, Downloader, RetryConfig},
>>>>>>> 6e9f06b4
    provider::EventSender,
    store::GcConfig,
    util::{
        local_pool::{self, LocalPool, LocalPoolHandle},
        SetTagOption,
    },
    BlobFormat, Hash,
};

/// A callback that blobs can ask about a set of hashes that should not be garbage collected.
pub type ProtectCb = Box<dyn Fn(&mut BTreeSet<Hash>) -> BoxFuture<()> + Send + Sync>;

/// The state of the gc loop.
#[derive(derive_more::Debug)]
enum GcState {
    // Gc loop is not yet running. Other protocols can add protect callbacks
    Initial(#[debug(skip)] Vec<ProtectCb>),
    // Gc loop is running. No more protect callbacks can be added.
    Started(#[allow(dead_code)] Option<local_pool::Run<()>>),
}

impl Default for GcState {
    fn default() -> Self {
        Self::Initial(Vec::new())
    }
}

#[derive(Debug)]
enum Rt {
    Handle(LocalPoolHandle),
    Owned(LocalPool),
}

impl Deref for Rt {
    type Target = LocalPoolHandle;

    fn deref(&self) -> &Self::Target {
        match self {
            Self::Handle(ref handle) => handle,
            Self::Owned(ref pool) => pool.handle(),
        }
    }
}

#[derive(Debug)]
pub(crate) struct BlobsInner<S> {
    rt: Rt,
    pub(crate) store: S,
    events: EventSender,
    pub(crate) downloader: Downloader,
    pub(crate) endpoint: Endpoint,
    gc_state: std::sync::Mutex<GcState>,
    #[cfg(feature = "rpc")]
    pub(crate) batches: tokio::sync::Mutex<BlobBatches>,
}

impl<S> BlobsInner<S> {
    pub(crate) fn rt(&self) -> &LocalPoolHandle {
        &self.rt
    }
}

#[derive(Debug, Clone)]
pub struct Blobs<S> {
    pub(crate) inner: Arc<BlobsInner<S>>,
    #[cfg(feature = "rpc")]
    pub(crate) rpc_handler: Arc<std::sync::OnceLock<crate::rpc::RpcHandler>>,
}

/// Keeps track of all the currently active batch operations of the blobs api.
#[cfg(feature = "rpc")]
#[derive(Debug, Default)]
pub(crate) struct BlobBatches {
    /// Currently active batches
    batches: std::collections::BTreeMap<BatchId, BlobBatch>,
    /// Used to generate new batch ids.
    max: u64,
}

/// A single batch of blob operations
#[cfg(feature = "rpc")]
#[derive(Debug, Default)]
struct BlobBatch {
    /// The tags in this batch.
    tags: std::collections::BTreeMap<crate::HashAndFormat, Vec<crate::TempTag>>,
}

#[cfg(feature = "rpc")]
impl BlobBatches {
    /// Create a new unique batch id.
    pub fn create(&mut self) -> BatchId {
        let id = self.max;
        self.max += 1;
        BatchId(id)
    }

    /// Store a temp tag in a batch identified by a batch id.
    pub fn store(&mut self, batch: BatchId, tt: crate::TempTag) {
        let entry = self.batches.entry(batch).or_default();
        entry.tags.entry(tt.hash_and_format()).or_default().push(tt);
    }

    /// Remove a tag from a batch.
    pub fn remove_one(&mut self, batch: BatchId, content: &crate::HashAndFormat) -> Result<()> {
        if let Some(batch) = self.batches.get_mut(&batch) {
            if let Some(tags) = batch.tags.get_mut(content) {
                tags.pop();
                if tags.is_empty() {
                    batch.tags.remove(content);
                }
                return Ok(());
            }
        }
        // this can happen if we try to upgrade a tag from an expired batch
        anyhow::bail!("tag not found in batch");
    }

    /// Remove an entire batch.
    pub fn remove(&mut self, batch: BatchId) {
        self.batches.remove(&batch);
    }
}

/// Builder for the Blobs protocol handler
#[derive(Debug)]
pub struct Builder<S> {
    store: S,
    events: Option<EventSender>,
    downloader: Option<crate::downloader::Config>,
    rt: Option<LocalPoolHandle>,
    concurrency_limits: Option<ConcurrencyLimits>,
    retry_config: Option<RetryConfig>,
}

impl<S: crate::store::Store> Builder<S> {
    /// Set the event sender for the blobs protocol.
    pub fn events(mut self, value: EventSender) -> Self {
        self.events = Some(value);
        self
    }

    /// Set a custom [`LocalPoolHandle`] to use.
    pub fn local_pool(mut self, rt: LocalPoolHandle) -> Self {
        self.rt = Some(rt);
        self
    }

<<<<<<< HEAD
    /// Set a custom downloader configuration.
    pub fn downloader(mut self, config: downloader::Config) -> Self {
        self.downloader = Some(config);
=======
    /// Set custom [`ConcurrencyLimits`] to use.
    pub fn concurrency_limits(mut self, concurrency_limits: ConcurrencyLimits) -> Self {
        self.concurrency_limits = Some(concurrency_limits);
        self
    }

    /// Set a custom [`RetryConfig`] to use.
    pub fn retry_config(mut self, retry_config: RetryConfig) -> Self {
        self.retry_config = Some(retry_config);
>>>>>>> 6e9f06b4
        self
    }

    /// Build the Blobs protocol handler.
    /// You need to provide a the endpoint.
    pub fn build(self, endpoint: &Endpoint) -> Blobs<S> {
        let rt = self
            .rt
            .map(Rt::Handle)
            .unwrap_or_else(|| Rt::Owned(LocalPool::default()));
<<<<<<< HEAD
        let downloader_config = self.downloader.unwrap_or_default();
=======
>>>>>>> 6e9f06b4
        let downloader = Downloader::with_config(
            self.store.clone(),
            endpoint.clone(),
            rt.clone(),
<<<<<<< HEAD
            downloader_config,
=======
            self.concurrency_limits.unwrap_or_default(),
            self.retry_config.unwrap_or_default(),
>>>>>>> 6e9f06b4
        );
        Blobs::new(
            self.store,
            rt,
            self.events.unwrap_or_default(),
            downloader,
            endpoint.clone(),
        )
    }
}

impl<S> Blobs<S> {
    /// Create a new Blobs protocol handler builder, given a store.
    pub fn builder(store: S) -> Builder<S> {
        Builder {
            store,
            events: None,
            downloader: None,
            rt: None,
            concurrency_limits: None,
            retry_config: None,
        }
    }
}

impl Blobs<crate::store::mem::Store> {
    /// Create a new memory-backed Blobs protocol handler.
    pub fn memory() -> Builder<crate::store::mem::Store> {
        Self::builder(crate::store::mem::Store::new())
    }
}

impl Blobs<crate::store::fs::Store> {
    /// Load a persistent Blobs protocol handler from a path.
    pub async fn persistent(
        path: impl AsRef<std::path::Path>,
    ) -> anyhow::Result<Builder<crate::store::fs::Store>> {
        Ok(Self::builder(crate::store::fs::Store::load(path).await?))
    }
}

impl<S: crate::store::Store> Blobs<S> {
    fn new(
        store: S,
        rt: Rt,
        events: EventSender,
        downloader: Downloader,
        endpoint: Endpoint,
    ) -> Self {
        Self {
            inner: Arc::new(BlobsInner {
                rt,
                store,
                events,
                downloader,
                endpoint,
                #[cfg(feature = "rpc")]
                batches: Default::default(),
                gc_state: Default::default(),
            }),
            #[cfg(feature = "rpc")]
            rpc_handler: Default::default(),
        }
    }

    pub fn store(&self) -> &S {
        &self.inner.store
    }

    pub fn events(&self) -> &EventSender {
        &self.inner.events
    }

    pub fn rt(&self) -> &LocalPoolHandle {
        self.inner.rt()
    }

    pub fn downloader(&self) -> &Downloader {
        &self.inner.downloader
    }

    pub fn endpoint(&self) -> &Endpoint {
        &self.inner.endpoint
    }

    /// Add a callback that will be called before the garbage collector runs.
    ///
    /// This can only be called before the garbage collector has started, otherwise it will return an error.
    pub fn add_protected(&self, cb: ProtectCb) -> Result<()> {
        let mut state = self.inner.gc_state.lock().unwrap();
        match &mut *state {
            GcState::Initial(cbs) => {
                cbs.push(cb);
            }
            GcState::Started(_) => {
                anyhow::bail!("cannot add protected blobs after gc has started");
            }
        }
        Ok(())
    }

    /// Start garbage collection with the given settings.
    pub fn start_gc(&self, config: GcConfig) -> Result<()> {
        let mut state = self.inner.gc_state.lock().unwrap();
        let protected = match state.deref_mut() {
            GcState::Initial(items) => std::mem::take(items),
            GcState::Started(_) => bail!("gc already started"),
        };
        let protected = Arc::new(protected);
        let protected_cb = move || {
            let protected = protected.clone();
            async move {
                let mut set = BTreeSet::new();
                for cb in protected.iter() {
                    cb(&mut set).await;
                }
                set
            }
        };
        let store = self.store().clone();
        let run = self
            .rt()
            .spawn(move || async move { store.gc_run(config, protected_cb).await });
        *state = GcState::Started(Some(run));
        Ok(())
    }
}

impl<S: crate::store::Store> ProtocolHandler for Blobs<S> {
    fn accept(&self, conn: Connecting) -> BoxedFuture<Result<()>> {
        let db = self.store().clone();
        let events = self.events().clone();
        let rt = self.rt().clone();

        Box::pin(async move {
            crate::provider::handle_connection(conn.await?, db, events, rt).await;
            Ok(())
        })
    }

    fn shutdown(&self) -> BoxedFuture<()> {
        let store = self.store().clone();
        Box::pin(async move {
            store.shutdown().await;
        })
    }
}

/// A request to the node to download and share the data specified by the hash.
#[derive(Debug, Clone, Serialize, Deserialize)]
pub struct BlobDownloadRequest {
    /// This mandatory field contains the hash of the data to download and share.
    pub hash: Hash,
    /// If the format is [`BlobFormat::HashSeq`], all children are downloaded and shared as
    /// well.
    pub format: BlobFormat,
    /// This mandatory field specifies the nodes to download the data from.
    ///
    /// If set to more than a single node, they will all be tried. If `mode` is set to
    /// [`DownloadMode::Direct`], they will be tried sequentially until a download succeeds.
    /// If `mode` is set to [`DownloadMode::Queued`], the nodes may be dialed in parallel,
    /// if the concurrency limits permit.
    pub nodes: Vec<NodeAddr>,
    /// Optional tag to tag the data with.
    pub tag: SetTagOption,
    /// Whether to directly start the download or add it to the download queue.
    pub mode: DownloadMode,
}

/// Set the mode for whether to directly start the download or add it to the download queue.
#[derive(Debug, Clone, Serialize, Deserialize)]
pub enum DownloadMode {
    /// Start the download right away.
    ///
    /// No concurrency limits or queuing will be applied. It is up to the user to manage download
    /// concurrency.
    Direct,
    /// Queue the download.
    ///
    /// The download queue will be processed in-order, while respecting the downloader concurrency limits.
    Queued,
}

/// Newtype for a batch id
#[derive(Debug, PartialEq, Eq, PartialOrd, Serialize, Deserialize, Ord, Clone, Copy, Hash)]
pub struct BatchId(pub u64);<|MERGE_RESOLUTION|>--- conflicted
+++ resolved
@@ -18,11 +18,7 @@
 use tracing::debug;
 
 use crate::{
-<<<<<<< HEAD
-    downloader::{self, Downloader},
-=======
-    downloader::{ConcurrencyLimits, Downloader, RetryConfig},
->>>>>>> 6e9f06b4
+    downloader::{self, ConcurrencyLimits, Downloader, RetryConfig},
     provider::EventSender,
     store::GcConfig,
     util::{
@@ -151,10 +147,8 @@
 pub struct Builder<S> {
     store: S,
     events: Option<EventSender>,
-    downloader: Option<crate::downloader::Config>,
+    downloader_config: Option<crate::downloader::Config>,
     rt: Option<LocalPoolHandle>,
-    concurrency_limits: Option<ConcurrencyLimits>,
-    retry_config: Option<RetryConfig>,
 }
 
 impl<S: crate::store::Store> Builder<S> {
@@ -170,21 +164,23 @@
         self
     }
 
-<<<<<<< HEAD
-    /// Set a custom downloader configuration.
-    pub fn downloader(mut self, config: downloader::Config) -> Self {
-        self.downloader = Some(config);
-=======
+    /// Set custom downloader config
+    pub fn downloader_config(mut self, downloader_config: downloader::Config) -> Self {
+        self.downloader_config = Some(downloader_config);
+        self
+    }
+
     /// Set custom [`ConcurrencyLimits`] to use.
     pub fn concurrency_limits(mut self, concurrency_limits: ConcurrencyLimits) -> Self {
-        self.concurrency_limits = Some(concurrency_limits);
+        let downloader_config = self.downloader_config.get_or_insert_default();
+        downloader_config.concurrency = concurrency_limits;
         self
     }
 
     /// Set a custom [`RetryConfig`] to use.
     pub fn retry_config(mut self, retry_config: RetryConfig) -> Self {
-        self.retry_config = Some(retry_config);
->>>>>>> 6e9f06b4
+        let downloader_config = self.downloader_config.get_or_insert_default();
+        downloader_config.retry = retry_config;
         self
     }
 
@@ -195,20 +191,12 @@
             .rt
             .map(Rt::Handle)
             .unwrap_or_else(|| Rt::Owned(LocalPool::default()));
-<<<<<<< HEAD
-        let downloader_config = self.downloader.unwrap_or_default();
-=======
->>>>>>> 6e9f06b4
+        let downloader_config = self.downloader_config.unwrap_or_default();
         let downloader = Downloader::with_config(
             self.store.clone(),
             endpoint.clone(),
             rt.clone(),
-<<<<<<< HEAD
             downloader_config,
-=======
-            self.concurrency_limits.unwrap_or_default(),
-            self.retry_config.unwrap_or_default(),
->>>>>>> 6e9f06b4
         );
         Blobs::new(
             self.store,
@@ -226,10 +214,8 @@
         Builder {
             store,
             events: None,
-            downloader: None,
+            downloader_config: None,
             rt: None,
-            concurrency_limits: None,
-            retry_config: None,
         }
     }
 }
