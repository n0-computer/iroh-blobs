use core::fmt;
use std::{
    fs::{File, OpenOptions},
    io,
    ops::Deref,
    path::Path,
};

use bao_tree::{
    blake3,
    io::{
        fsm::BaoContentItem,
        mixed::ReadBytesAt,
        outboard::PreOrderOutboard,
        sync::{ReadAt, WriteAt},
    },
    BaoTree, ChunkRanges,
};
use bytes::{Bytes, BytesMut};
use derive_more::Debug;
use irpc::channel::mpsc;
use tokio::sync::watch;
use tracing::{debug, info, trace};

use super::{
    entry_state::{DataLocation, EntryState, OutboardLocation},
    options::{Options, PathOptions},
    BaoFilePart,
};
use crate::{
    api::blobs::Bitfield,
    store::{
        fs::{meta::raw_outboard_size, HashContext},
        util::{
            read_checksummed_and_truncate, write_checksummed, FixedSize, MemOrFile,
            PartialMemStorage, DD,
        },
        Hash, IROH_BLOCK_SIZE,
    },
};

/// Storage for complete blobs. There is no longer any uncertainty about the
/// size, so we don't need a sizes file.
///
/// Writing is not possible but also not needed, since the file is complete.
/// This covers all combinations of data and outboard being in memory or on
/// disk.
///
/// For the memory variant, it does reading in a zero copy way, since storage
/// is already a `Bytes`.
#[derive(Default)]
pub struct CompleteStorage {
    /// data part, which can be in memory or on disk.
    pub data: MemOrFile<Bytes, FixedSize<File>>,
    /// outboard part, which can be in memory or on disk.
    pub outboard: MemOrFile<Bytes, File>,
}

impl fmt::Debug for CompleteStorage {
    fn fmt(&self, f: &mut std::fmt::Formatter<'_>) -> std::fmt::Result {
        f.debug_struct("CompleteStorage")
            .field("data", &DD(self.data.fmt_short()))
            .field("outboard", &DD(self.outboard.fmt_short()))
            .finish()
    }
}

impl CompleteStorage {
    /// The size of the data file.
    pub fn size(&self) -> u64 {
        match &self.data {
            MemOrFile::Mem(mem) => mem.len() as u64,
            MemOrFile::File(file) => file.size,
        }
    }

    pub fn bitfield(&self) -> Bitfield {
        Bitfield::complete(self.size())
    }
}

/// Create a file for reading and writing, but *without* truncating the existing
/// file.
fn create_read_write(path: impl AsRef<Path>) -> io::Result<File> {
    OpenOptions::new()
        .read(true)
        .write(true)
        .create(true)
        .truncate(false)
        .open(path)
}

/// Read from the given file at the given offset, until end of file or max bytes.
fn read_to_end(file: impl ReadAt, offset: u64, max: usize) -> io::Result<Bytes> {
    let mut res = BytesMut::new();
    let mut buf = [0u8; 4096];
    let mut remaining = max;
    let mut offset = offset;
    while remaining > 0 {
        let end = buf.len().min(remaining);
        let read = file.read_at(offset, &mut buf[..end])?;
        if read == 0 {
            // eof
            break;
        }
        res.extend_from_slice(&buf[..read]);
        offset += read as u64;
        remaining -= read;
    }
    Ok(res.freeze())
}

fn max_offset(batch: &[BaoContentItem]) -> u64 {
    batch
        .iter()
        .filter_map(|item| match item {
            BaoContentItem::Leaf(leaf) => {
                let len = leaf.data.len().try_into().unwrap();
                let end = leaf
                    .offset
                    .checked_add(len)
                    .expect("u64 overflow for leaf end");
                Some(end)
            }
            _ => None,
        })
        .max()
        .unwrap_or(0)
}

/// A file storage for an incomplete bao file.
#[derive(Debug)]
pub struct PartialFileStorage {
    data: std::fs::File,
    outboard: std::fs::File,
    sizes: std::fs::File,
    bitfield: Bitfield,
}

impl PartialFileStorage {
    pub fn bitfield(&self) -> &Bitfield {
        &self.bitfield
    }

    pub(super) fn sync_all(&self, bitfield_path: &Path) -> io::Result<()> {
        self.data.sync_all()?;
        self.outboard.sync_all()?;
        self.sizes.sync_all()?;
        // only write the bitfield if the syncs were successful
        trace!(
            "writing bitfield {:?} to {}",
            self.bitfield,
            bitfield_path.display()
        );
        write_checksummed(bitfield_path, &self.bitfield)?;
        Ok(())
    }

    fn load(hash: &Hash, options: &PathOptions) -> io::Result<Self> {
        let bitfield_path = options.bitfield_path(hash);
        let data = create_read_write(options.data_path(hash))?;
        let outboard = create_read_write(options.outboard_path(hash))?;
        let sizes = create_read_write(options.sizes_path(hash))?;
        let bitfield = match read_checksummed_and_truncate(&bitfield_path) {
            Ok(bitfield) => bitfield,
            Err(cause) => {
                trace!(
                    "failed to read bitfield for {} at {}: {:?}",
                    hash.to_hex(),
                    bitfield_path.display(),
                    cause
                );
                trace!("reconstructing bitfield from outboard");
                let size = read_size(&sizes).ok().unwrap_or_default();
                let outboard = PreOrderOutboard {
                    data: &outboard,
                    tree: BaoTree::new(size, IROH_BLOCK_SIZE),
                    root: blake3::Hash::from(*hash),
                };
                let mut ranges = ChunkRanges::empty();
                for range in bao_tree::io::sync::valid_ranges(outboard, &data, &ChunkRanges::all())
                    .into_iter()
                    .flatten()
                {
                    ranges |= ChunkRanges::from(range);
                }
                info!("reconstructed range is {:?}", ranges);
                Bitfield::new(ranges, size)
            }
        };
        Ok(Self {
            data,
            outboard,
            sizes,
            bitfield,
        })
    }

    fn into_complete(
        self,
        size: u64,
        options: &Options,
    ) -> io::Result<(CompleteStorage, EntryState<Bytes>)> {
        let outboard_size = raw_outboard_size(size);
        let (data, data_location) = if options.is_inlined_data(size) {
            let data = read_to_end(&self.data, 0, size as usize)?;
            (MemOrFile::Mem(data.clone()), DataLocation::Inline(data))
        } else {
            (
                MemOrFile::File(FixedSize::new(self.data, size)),
                DataLocation::Owned(size),
            )
        };
        let (outboard, outboard_location) = if options.is_inlined_outboard(outboard_size) {
            if outboard_size == 0 {
                (MemOrFile::empty(), OutboardLocation::NotNeeded)
            } else {
                let outboard = read_to_end(&self.outboard, 0, outboard_size as usize)?;
                trace!("read outboard from file: {:?}", outboard.len());
                (
                    MemOrFile::Mem(outboard.clone()),
                    OutboardLocation::Inline(outboard),
                )
            }
        } else {
            (MemOrFile::File(self.outboard), OutboardLocation::Owned)
        };
        // todo: notify the store that the state has changed to complete
        Ok((
            CompleteStorage { data, outboard },
            EntryState::Complete {
                data_location,
                outboard_location,
            },
        ))
    }

    pub(super) fn current_size(&self) -> io::Result<u64> {
        read_size(&self.sizes)
    }

    fn write_batch(&mut self, size: u64, batch: &[BaoContentItem]) -> io::Result<()> {
        let tree = BaoTree::new(size, IROH_BLOCK_SIZE);
        for item in batch {
            match item {
                BaoContentItem::Parent(parent) => {
                    if let Some(offset) = tree.pre_order_offset(parent.node) {
                        let o0 = offset * 64;
                        self.outboard
                            .write_all_at(o0, parent.pair.0.as_bytes().as_slice())?;
                        self.outboard
                            .write_all_at(o0 + 32, parent.pair.1.as_bytes().as_slice())?;
                    }
                }
                BaoContentItem::Leaf(leaf) => {
                    let o0 = leaf.offset;
                    // divide by chunk size, multiply by 8
                    let index = (leaf.offset >> (tree.block_size().chunk_log() + 10)) << 3;
                    trace!(
                        "write_batch f={:?} o={} l={}",
                        self.data,
                        o0,
                        leaf.data.len()
                    );
                    self.data.write_all_at(o0, leaf.data.as_ref())?;
                    let size = tree.size();
                    self.sizes.write_all_at(index, &size.to_le_bytes())?;
                }
            }
        }
        Ok(())
    }
}

fn read_size(size_file: &File) -> io::Result<u64> {
    let len = size_file.metadata()?.len();
    if len < 8 {
        Ok(0)
    } else {
        let len = len & !7;
        let mut buf = [0u8; 8];
        size_file.read_exact_at(len - 8, &mut buf)?;
        Ok(u64::from_le_bytes(buf))
    }
}

/// The storage for a bao file. This can be either in memory or on disk.
///
/// The two initial states `Initial` and `Loading` are used to coordinate the
/// loading of the entry from the metadata database. Once that is complete,
/// you should never see these states again.
///
/// From the remaining states you can get into `Poisoned` if there is an
/// IO error during an operation.
///
/// `Poisioned` is also used once the handle is persisted and no longer usable.
#[derive(derive_more::From, Default)]
pub(crate) enum BaoFileStorage {
    /// Initial state, we don't know anything yet.
    #[default]
    Initial,
    /// Currently loading the entry from the metadata.
    Loading,
    /// There is no info about this hash in the metadata db.
    NonExisting,
    /// The entry is incomplete and in memory.
    ///
    /// Since it is incomplete, it must be writeable.
    ///
    /// This is used mostly for tiny entries, <= 16 KiB. But in principle it
    /// can be used for larger sizes.
    ///
    /// Incomplete mem entries are *not* persisted at all. So if the store
    /// crashes they will be gone.
    PartialMem(PartialMemStorage),
    /// The entry is incomplete and on disk.
    Partial(PartialFileStorage),
    /// The entry is complete. Outboard and data can come from different sources
    /// (memory or file).
    ///
    /// Writing to this is a no-op, since it is already complete.
    Complete(CompleteStorage),
    /// We will get into that state if there is an io error in the middle of an operation,
    /// or after the handle is persisted and no longer usable.
    Poisoned,
}

impl fmt::Debug for BaoFileStorage {
    fn fmt(&self, f: &mut fmt::Formatter<'_>) -> fmt::Result {
        match self {
            BaoFileStorage::PartialMem(x) => x.fmt(f),
            BaoFileStorage::Partial(x) => x.fmt(f),
            BaoFileStorage::Complete(x) => x.fmt(f),
            BaoFileStorage::Poisoned => f.debug_struct("Poisoned").finish(),
            BaoFileStorage::Initial => f.debug_struct("Initial").finish(),
            BaoFileStorage::Loading => f.debug_struct("Loading").finish(),
            BaoFileStorage::NonExisting => f.debug_struct("NonExisting").finish(),
        }
    }
}

impl PartialMemStorage {
    /// Converts this storage into a complete storage, using the given hash for
    /// path names and the given options for decisions about inlining.
    fn into_complete(self, ctx: &HashContext) -> io::Result<(CompleteStorage, EntryState<Bytes>)> {
        let options = &ctx.global.options;
        let hash = &ctx.id;
        let size = self.current_size();
        let outboard_size = raw_outboard_size(size);
        let (data, data_location) = if options.is_inlined_data(size) {
            let data: Bytes = self.data.to_vec().into();
            (MemOrFile::Mem(data.clone()), DataLocation::Inline(data))
        } else {
            let data_path = options.path.data_path(hash);
            let mut data_file = create_read_write(&data_path)?;
            self.data.persist(&mut data_file)?;
            (
                MemOrFile::File(FixedSize::new(data_file, size)),
                DataLocation::Owned(size),
            )
        };
        let (outboard, outboard_location) = if ctx.global.options.is_inlined_outboard(outboard_size)
        {
            if outboard_size > 0 {
                let outboard: Bytes = self.outboard.to_vec().into();
                (
                    MemOrFile::Mem(outboard.clone()),
                    OutboardLocation::Inline(outboard),
                )
            } else {
                (MemOrFile::empty(), OutboardLocation::NotNeeded)
            }
        } else {
            let outboard_path = ctx.global.options.path.outboard_path(hash);
            let mut outboard_file = create_read_write(&outboard_path)?;
            self.outboard.persist(&mut outboard_file)?;
            let outboard_location = if outboard_size == 0 {
                OutboardLocation::NotNeeded
            } else {
                OutboardLocation::Owned
            };
            (MemOrFile::File(outboard_file), outboard_location)
        };
        Ok((
            CompleteStorage { data, outboard },
            EntryState::Complete {
                data_location,
                outboard_location,
            },
        ))
    }
}

impl BaoFileStorage {
    pub fn bitfield(&self) -> Bitfield {
        match self {
            BaoFileStorage::Initial => {
                panic!("initial storage should not be used")
            }
            BaoFileStorage::Loading => {
                panic!("loading storage should not be used")
            }
            BaoFileStorage::NonExisting => Bitfield::empty(),
            BaoFileStorage::PartialMem(x) => x.bitfield.clone(),
            BaoFileStorage::Partial(x) => x.bitfield.clone(),
            BaoFileStorage::Complete(x) => Bitfield::complete(x.data.size()),
            BaoFileStorage::Poisoned => {
                panic!("poisoned storage should not be used")
            }
        }
    }

    pub(super) fn write_batch(
        self,
        batch: &[BaoContentItem],
        bitfield: &Bitfield,
        ctx: &HashContext,
    ) -> io::Result<(Self, Option<EntryState<bytes::Bytes>>)> {
        Ok(match self {
            BaoFileStorage::NonExisting => {
                Self::new_partial_mem().write_batch(batch, bitfield, ctx)?
            }
            BaoFileStorage::PartialMem(mut ms) => {
                // check if we need to switch to file mode, otherwise write to memory
                if max_offset(batch) <= ctx.global.options.inline.max_data_inlined {
                    ms.write_batch(bitfield.size(), batch)?;
                    let changes = ms.bitfield.update(bitfield);
                    let new = changes.new_state();
                    if new.complete {
                        let (cs, update) = ms.into_complete(ctx)?;
                        (cs.into(), Some(update))
                    } else {
                        let fs = ms.persist(ctx)?;
                        let update = EntryState::Partial {
                            size: new.validated_size,
                        };
                        (fs.into(), Some(update))
                    }
                } else {
                    // *first* switch to file mode, *then* write the batch.
                    //
                    // otherwise we might allocate a lot of memory if we get
                    // a write at the end of a very large file.
                    //
                    // opt: we should check if we become complete to avoid going from mem to partial to complete
                    let mut fs = ms.persist(ctx)?;
                    fs.write_batch(bitfield.size(), batch)?;
                    let changes = fs.bitfield.update(bitfield);
                    let new = changes.new_state();
                    if new.complete {
                        let size = new.validated_size.unwrap();
                        let (cs, update) = fs.into_complete(size, &ctx.global.options)?;
                        (cs.into(), Some(update))
                    } else {
                        let update = EntryState::Partial {
                            size: new.validated_size,
                        };
                        (fs.into(), Some(update))
                    }
                }
            }
            BaoFileStorage::Partial(mut fs) => {
                fs.write_batch(bitfield.size(), batch)?;
                let changes = fs.bitfield.update(bitfield);
                let new = changes.new_state();
                if new.complete {
                    let size = new.validated_size.unwrap();
                    let (cs, update) = fs.into_complete(size, &ctx.global.options)?;
                    (cs.into(), Some(update))
                } else if changes.was_validated() {
                    // we are still partial, but now we know the size
                    let update = EntryState::Partial {
                        size: new.validated_size,
                    };
                    (fs.into(), Some(update))
                } else {
                    (fs.into(), None)
                }
            }
            BaoFileStorage::Complete(_) => {
                // we are complete, so just ignore the write
                // unless there is a bug, this would just write the exact same data
                (self, None)
            }
            _ => {
                // we are poisoned, so just ignore the write
                (self, None)
            }
        })
    }

    /// Create a new mutable mem storage.
    pub fn new_partial_mem() -> Self {
        Self::PartialMem(Default::default())
    }

    /// Call sync_all on all the files.
    #[allow(dead_code)]
    fn sync_all(&self) -> io::Result<()> {
        match self {
            Self::Complete(_) => Ok(()),
            Self::PartialMem(_) => Ok(()),
            Self::NonExisting => Ok(()),
            Self::Partial(file) => {
                file.data.sync_all()?;
                file.outboard.sync_all()?;
                file.sizes.sync_all()?;
                Ok(())
            }
            Self::Poisoned | Self::Initial | Self::Loading => {
                // we are poisoned, so just ignore the sync
                Ok(())
            }
        }
    }

    pub fn take(&mut self) -> Self {
        std::mem::replace(self, BaoFileStorage::Poisoned)
    }
}

/// A cheaply cloneable handle to a bao file.
///
/// You must call [Self::persist] to write the bitfield to disk, if you want to persist
/// the file handle, otherwise the bitfield will not be written to disk and will have
/// to be reconstructed on next use.
#[derive(Debug, Clone, Default, derive_more::Deref)]
pub(crate) struct BaoFileHandle(pub(super) watch::Sender<BaoFileStorage>);

<<<<<<< HEAD
=======
impl entity_manager::Reset for BaoFileHandle {
    fn reset(&mut self) {
        self.send_replace(BaoFileStorage::Initial);
    }
}

>>>>>>> 1f426984
/// A reader for a bao file, reading just the data.
#[derive(Debug)]
pub struct DataReader(pub(super) BaoFileHandle);

impl ReadBytesAt for DataReader {
    fn read_bytes_at(&self, offset: u64, size: usize) -> std::io::Result<Bytes> {
        let guard = self.0.borrow();
        match guard.deref() {
            BaoFileStorage::PartialMem(x) => x.data.read_bytes_at(offset, size),
            BaoFileStorage::Partial(x) => x.data.read_bytes_at(offset, size),
            BaoFileStorage::Complete(x) => x.data.read_bytes_at(offset, size),
            BaoFileStorage::Poisoned => io::Result::Err(io::Error::other("poisoned storage")),
            BaoFileStorage::Initial => io::Result::Err(io::Error::other("initial")),
            BaoFileStorage::Loading => io::Result::Err(io::Error::other("loading")),
            BaoFileStorage::NonExisting => io::Result::Err(io::ErrorKind::NotFound.into()),
        }
    }
}

/// A reader for the outboard part of a bao file.
#[derive(Debug)]
pub struct OutboardReader(pub(super) BaoFileHandle);

impl ReadAt for OutboardReader {
    fn read_at(&self, offset: u64, buf: &mut [u8]) -> io::Result<usize> {
        let guard = self.0.borrow();
        match guard.deref() {
            BaoFileStorage::Complete(x) => x.outboard.read_at(offset, buf),
            BaoFileStorage::PartialMem(x) => x.outboard.read_at(offset, buf),
            BaoFileStorage::Partial(x) => x.outboard.read_at(offset, buf),
            BaoFileStorage::Poisoned => io::Result::Err(io::Error::other("poisoned storage")),
            BaoFileStorage::Initial => io::Result::Err(io::Error::other("initial")),
            BaoFileStorage::Loading => io::Result::Err(io::Error::other("loading")),
            BaoFileStorage::NonExisting => io::Result::Err(io::ErrorKind::NotFound.into()),
        }
    }
}

impl BaoFileStorage {
    pub async fn open(state: Option<EntryState<Bytes>>, ctx: &HashContext) -> io::Result<Self> {
        let hash = &ctx.id;
        let options = &ctx.global.options;
        Ok(match state {
            Some(EntryState::Complete {
                data_location,
                outboard_location,
            }) => {
                let data = match data_location {
                    DataLocation::Inline(data) => MemOrFile::Mem(data),
                    DataLocation::Owned(size) => {
                        let path = options.path.data_path(hash);
                        let file = std::fs::File::open(&path)?;
                        MemOrFile::File(FixedSize::new(file, size))
                    }
                    DataLocation::External(paths, size) => {
                        let Some(path) = paths.into_iter().next() else {
                            return Err(io::Error::other("no external data path"));
                        };
                        let file = std::fs::File::open(&path)?;
                        MemOrFile::File(FixedSize::new(file, size))
                    }
                };
                let outboard = match outboard_location {
                    OutboardLocation::NotNeeded => MemOrFile::empty(),
                    OutboardLocation::Inline(data) => MemOrFile::Mem(data),
                    OutboardLocation::Owned => {
                        let path = options.path.outboard_path(hash);
                        let file = std::fs::File::open(&path)?;
                        MemOrFile::File(file)
                    }
                };
                Self::new_complete(data, outboard)
            }
            Some(EntryState::Partial { .. }) => Self::new_partial_file(ctx).await?,
            None => Self::NonExisting,
        })
    }

    /// Create a new bao file handle with a partial file.
    pub(super) async fn new_partial_file(ctx: &HashContext) -> io::Result<Self> {
        let hash = &ctx.id;
        let options = ctx.global.options.clone();
        let storage = PartialFileStorage::load(hash, &options.path)?;
        Ok(if storage.bitfield.is_complete() {
            let size = storage.bitfield.size;
            let (storage, entry_state) = storage.into_complete(size, &options)?;
            debug!("File was reconstructed as complete");
            ctx.global.db.set(*hash, entry_state).await?;
            storage.into()
        } else {
            storage.into()
        })
    }

    /// Create a new complete bao file handle.
    pub fn new_complete(
        data: MemOrFile<Bytes, FixedSize<File>>,
        outboard: MemOrFile<Bytes, File>,
    ) -> Self {
        CompleteStorage { data, outboard }.into()
    }
}

impl BaoFileHandle {
    /// Complete the handle
    pub fn complete(
        &self,
        data: MemOrFile<Bytes, FixedSize<File>>,
        outboard: MemOrFile<Bytes, File>,
    ) {
        self.send_if_modified(|guard| {
            let needs_complete = match guard {
                BaoFileStorage::NonExisting => true,
                BaoFileStorage::Complete(_) => false,
                BaoFileStorage::PartialMem(_) => true,
                BaoFileStorage::Partial(_) => true,
                _ => false,
            };
            if needs_complete {
                *guard = BaoFileStorage::Complete(CompleteStorage { data, outboard });
                true
            } else {
                true
            }
        });
    }
}

impl PartialMemStorage {
    /// Persist the batch to disk.
    fn persist(self, ctx: &HashContext) -> io::Result<PartialFileStorage> {
        let options = &ctx.global.options.path;
        let hash = &ctx.id;
        ctx.global.protect.protect(
            *hash,
            [
                BaoFilePart::Data,
                BaoFilePart::Outboard,
                BaoFilePart::Sizes,
                BaoFilePart::Bitfield,
            ],
        );
        let mut data = create_read_write(options.data_path(hash))?;
        let mut outboard = create_read_write(options.outboard_path(hash))?;
        let mut sizes = create_read_write(options.sizes_path(hash))?;
        self.data.persist(&mut data)?;
        self.outboard.persist(&mut outboard)?;
        self.size.persist(&mut sizes)?;
        data.sync_all()?;
        outboard.sync_all()?;
        sizes.sync_all()?;
        Ok(PartialFileStorage {
            data,
            outboard,
            sizes,
            bitfield: self.bitfield,
        })
    }
}

pub struct BaoFileStorageSubscriber {
    receiver: watch::Receiver<BaoFileStorage>,
}

impl BaoFileStorageSubscriber {
    pub fn new(receiver: watch::Receiver<BaoFileStorage>) -> Self {
        Self { receiver }
    }

    /// Forward observed *values* to the given sender
    ///
    /// Returns an error if sending fails, or if the last sender is dropped
    pub async fn forward(mut self, mut tx: mpsc::Sender<Bitfield>) -> anyhow::Result<()> {
        let value = self.receiver.borrow().bitfield();
        tx.send(value).await?;
        loop {
            self.update_or_closed(&mut tx).await?;
            let value = self.receiver.borrow().bitfield();
            tx.send(value.clone()).await?;
        }
    }

    /// Forward observed *deltas* to the given sender
    ///
    /// Returns an error if sending fails, or if the last sender is dropped
    #[allow(dead_code)]
    pub async fn forward_delta(mut self, mut tx: mpsc::Sender<Bitfield>) -> anyhow::Result<()> {
        let value = self.receiver.borrow().bitfield();
        let mut old = value.clone();
        tx.send(value).await?;
        loop {
            self.update_or_closed(&mut tx).await?;
            let new = self.receiver.borrow().bitfield();
            let diff = old.diff(&new);
            if diff.is_empty() {
                continue;
            }
            tx.send(diff).await?;
            old = new;
        }
    }

    async fn update_or_closed(&mut self, tx: &mut mpsc::Sender<Bitfield>) -> anyhow::Result<()> {
        tokio::select! {
            _ = tx.closed() => {
                // the sender is closed, we are done
                Err(irpc::channel::SendError::ReceiverClosed.into())
            }
            e = self.receiver.changed() => Ok(e?),
        }
    }
}<|MERGE_RESOLUTION|>--- conflicted
+++ resolved
@@ -527,15 +527,6 @@
 #[derive(Debug, Clone, Default, derive_more::Deref)]
 pub(crate) struct BaoFileHandle(pub(super) watch::Sender<BaoFileStorage>);
 
-<<<<<<< HEAD
-=======
-impl entity_manager::Reset for BaoFileHandle {
-    fn reset(&mut self) {
-        self.send_replace(BaoFileStorage::Initial);
-    }
-}
-
->>>>>>> 1f426984
 /// A reader for a bao file, reading just the data.
 #[derive(Debug)]
 pub struct DataReader(pub(super) BaoFileHandle);
