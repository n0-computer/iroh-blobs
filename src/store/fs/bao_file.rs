use core::fmt;
use std::{
    fs::{File, OpenOptions},
    io,
    ops::Deref,
    path::Path,
};

use bao_tree::{
    blake3,
    io::{
        fsm::BaoContentItem,
        mixed::ReadBytesAt,
        outboard::PreOrderOutboard,
        sync::{ReadAt, WriteAt},
    },
    BaoTree, ChunkRanges,
};
use bytes::{Bytes, BytesMut};
use derive_more::Debug;
use irpc::channel::mpsc;
<<<<<<< HEAD
use tracing::{debug, error, info, trace};
=======
use n0_error::{Result, StdResultExt};
use tokio::sync::watch;
use tracing::{debug, info, trace};
>>>>>>> e1456f9e

use super::{
    entry_state::{DataLocation, EntryState, OutboardLocation},
    options::{Options, PathOptions},
    util::watch,
    BaoFilePart,
};
use crate::{
    api::blobs::Bitfield,
    store::{
        fs::{meta::raw_outboard_size, util::entity_manager, HashContext},
        util::{
            read_checksummed_and_truncate, write_checksummed, FixedSize, MemOrFile,
            PartialMemStorage, DD,
        },
        IROH_BLOCK_SIZE,
    },
    Hash,
};

/// Storage for complete blobs. There is no longer any uncertainty about the
/// size, so we don't need a sizes file.
///
/// Writing is not possible but also not needed, since the file is complete.
/// This covers all combinations of data and outboard being in memory or on
/// disk.
///
/// For the memory variant, it does reading in a zero copy way, since storage
/// is already a `Bytes`.
#[derive(Default)]
pub struct CompleteStorage {
    /// data part, which can be in memory or on disk.
    pub data: MemOrFile<Bytes, FixedSize<File>>,
    /// outboard part, which can be in memory or on disk.
    pub outboard: MemOrFile<Bytes, File>,
}

impl fmt::Debug for CompleteStorage {
    fn fmt(&self, f: &mut std::fmt::Formatter<'_>) -> std::fmt::Result {
        f.debug_struct("CompleteStorage")
            .field("data", &DD(self.data.fmt_short()))
            .field("outboard", &DD(self.outboard.fmt_short()))
            .finish()
    }
}

impl CompleteStorage {
    /// The size of the data file.
    pub fn size(&self) -> u64 {
        match &self.data {
            MemOrFile::Mem(mem) => mem.len() as u64,
            MemOrFile::File(file) => file.size,
        }
    }

    pub fn bitfield(&self) -> Bitfield {
        Bitfield::complete(self.size())
    }
}

/// Create a file for reading and writing, but *without* truncating the existing
/// file.
fn create_read_write(path: impl AsRef<Path>) -> io::Result<File> {
    OpenOptions::new()
        .read(true)
        .write(true)
        .create(true)
        .truncate(false)
        .open(path)
}

/// Read from the given file at the given offset, until end of file or max bytes.
fn read_to_end(file: impl ReadAt, offset: u64, max: usize) -> io::Result<Bytes> {
    let mut res = BytesMut::new();
    let mut buf = [0u8; 4096];
    let mut remaining = max;
    let mut offset = offset;
    while remaining > 0 {
        let end = buf.len().min(remaining);
        let read = file.read_at(offset, &mut buf[..end])?;
        if read == 0 {
            // eof
            break;
        }
        res.extend_from_slice(&buf[..read]);
        offset += read as u64;
        remaining -= read;
    }
    Ok(res.freeze())
}

fn max_offset(batch: &[BaoContentItem]) -> u64 {
    batch
        .iter()
        .filter_map(|item| match item {
            BaoContentItem::Leaf(leaf) => {
                let len = leaf.data.len().try_into().unwrap();
                let end = leaf
                    .offset
                    .checked_add(len)
                    .expect("u64 overflow for leaf end");
                Some(end)
            }
            _ => None,
        })
        .max()
        .unwrap_or(0)
}

/// A file storage for an incomplete bao file.
#[derive(Debug)]
pub struct PartialFileStorage {
    data: std::fs::File,
    outboard: std::fs::File,
    sizes: std::fs::File,
    bitfield: Bitfield,
}

impl PartialFileStorage {
    pub fn bitfield(&self) -> &Bitfield {
        &self.bitfield
    }

    pub(super) fn sync_all(&self, bitfield_path: &Path) -> io::Result<()> {
        self.data.sync_all()?;
        self.outboard.sync_all()?;
        self.sizes.sync_all()?;
        // only write the bitfield if the syncs were successful
        trace!(
            "writing bitfield {:?} to {}",
            self.bitfield,
            bitfield_path.display()
        );
        write_checksummed(bitfield_path, &self.bitfield)?;
        Ok(())
    }

    fn load(hash: &Hash, options: &PathOptions) -> io::Result<Self> {
        let bitfield_path = options.bitfield_path(hash);
        let data = create_read_write(options.data_path(hash))?;
        let outboard = create_read_write(options.outboard_path(hash))?;
        let sizes = create_read_write(options.sizes_path(hash))?;
        let bitfield = match read_checksummed_and_truncate(&bitfield_path) {
            Ok(bitfield) => bitfield,
            Err(cause) => {
                trace!(
                    "failed to read bitfield for {} at {}: {:?}",
                    hash.to_hex(),
                    bitfield_path.display(),
                    cause
                );
                trace!("reconstructing bitfield from outboard");
                let size = read_size(&sizes).ok().unwrap_or_default();
                let outboard = PreOrderOutboard {
                    data: &outboard,
                    tree: BaoTree::new(size, IROH_BLOCK_SIZE),
                    root: blake3::Hash::from(*hash),
                };
                let mut ranges = ChunkRanges::empty();
                for range in bao_tree::io::sync::valid_ranges(outboard, &data, &ChunkRanges::all())
                    .into_iter()
                    .flatten()
                {
                    ranges |= ChunkRanges::from(range);
                }
                info!("reconstructed range is {:?}", ranges);
                Bitfield::new(ranges, size)
            }
        };
        Ok(Self {
            data,
            outboard,
            sizes,
            bitfield,
        })
    }

    fn into_complete(
        self,
        size: u64,
        options: &Options,
    ) -> io::Result<(CompleteStorage, EntryState<Bytes>)> {
        let outboard_size = raw_outboard_size(size);
        let (data, data_location) = if options.is_inlined_data(size) {
            let data = read_to_end(&self.data, 0, size as usize)?;
            (MemOrFile::Mem(data.clone()), DataLocation::Inline(data))
        } else {
            (
                MemOrFile::File(FixedSize::new(self.data, size)),
                DataLocation::Owned(size),
            )
        };
        let (outboard, outboard_location) = if options.is_inlined_outboard(outboard_size) {
            if outboard_size == 0 {
                (MemOrFile::empty(), OutboardLocation::NotNeeded)
            } else {
                let outboard = read_to_end(&self.outboard, 0, outboard_size as usize)?;
                trace!("read outboard from file: {:?}", outboard.len());
                (
                    MemOrFile::Mem(outboard.clone()),
                    OutboardLocation::Inline(outboard),
                )
            }
        } else {
            (MemOrFile::File(self.outboard), OutboardLocation::Owned)
        };
        // todo: notify the store that the state has changed to complete
        Ok((
            CompleteStorage { data, outboard },
            EntryState::Complete {
                data_location,
                outboard_location,
            },
        ))
    }

    pub(super) fn current_size(&self) -> io::Result<u64> {
        read_size(&self.sizes)
    }

    fn write_batch(&mut self, size: u64, batch: &[BaoContentItem]) -> io::Result<()> {
        let tree = BaoTree::new(size, IROH_BLOCK_SIZE);
        for item in batch {
            match item {
                BaoContentItem::Parent(parent) => {
                    if let Some(offset) = tree.pre_order_offset(parent.node) {
                        let o0 = offset * 64;
                        self.outboard
                            .write_all_at(o0, parent.pair.0.as_bytes().as_slice())?;
                        self.outboard
                            .write_all_at(o0 + 32, parent.pair.1.as_bytes().as_slice())?;
                    }
                }
                BaoContentItem::Leaf(leaf) => {
                    let o0 = leaf.offset;
                    // divide by chunk size, multiply by 8
                    let index = (leaf.offset >> (tree.block_size().chunk_log() + 10)) << 3;
                    trace!(
                        "write_batch f={:?} o={} l={}",
                        self.data,
                        o0,
                        leaf.data.len()
                    );
                    self.data.write_all_at(o0, leaf.data.as_ref())?;
                    let size = tree.size();
                    self.sizes.write_all_at(index, &size.to_le_bytes())?;
                }
            }
        }
        Ok(())
    }
}

fn read_size(size_file: &File) -> io::Result<u64> {
    let len = size_file.metadata()?.len();
    if len < 8 {
        Ok(0)
    } else {
        let len = len & !7;
        let mut buf = [0u8; 8];
        size_file.read_exact_at(len - 8, &mut buf)?;
        Ok(u64::from_le_bytes(buf))
    }
}

/// The storage for a bao file. This can be either in memory or on disk.
///
/// The two initial states `Initial` and `Loading` are used to coordinate the
/// loading of the entry from the metadata database. Once that is complete,
/// you should never see these states again.
///
/// From the remaining states you can get into `Poisoned` if there is an
/// IO error during an operation.
///
/// `Poisioned` is also used once the handle is persisted and no longer usable.
#[derive(derive_more::From, Default)]
pub(crate) enum BaoFileStorage {
    /// Initial state, we don't know anything yet.
    #[default]
    Initial,
    /// Currently loading the entry from the metadata.
    Loading,
    /// There is no info about this hash in the metadata db.
    NonExisting,
    /// The entry is incomplete and in memory.
    ///
    /// Since it is incomplete, it must be writeable.
    ///
    /// This is used mostly for tiny entries, <= 16 KiB. But in principle it
    /// can be used for larger sizes.
    ///
    /// Incomplete mem entries are *not* persisted at all. So if the store
    /// crashes they will be gone.
    PartialMem(PartialMemStorage),
    /// The entry is incomplete and on disk.
    Partial(PartialFileStorage),
    /// The entry is complete. Outboard and data can come from different sources
    /// (memory or file).
    ///
    /// Writing to this is a no-op, since it is already complete.
    Complete(CompleteStorage),
    /// We will get into that state if there is an io error in the middle of an operation,
    /// or after the handle is persisted and no longer usable.
    Poisoned,
}

impl fmt::Debug for BaoFileStorage {
    fn fmt(&self, f: &mut fmt::Formatter<'_>) -> fmt::Result {
        match self {
            BaoFileStorage::PartialMem(x) => x.fmt(f),
            BaoFileStorage::Partial(x) => x.fmt(f),
            BaoFileStorage::Complete(x) => x.fmt(f),
            BaoFileStorage::Poisoned => f.debug_struct("Poisoned").finish(),
            BaoFileStorage::Initial => f.debug_struct("Initial").finish(),
            BaoFileStorage::Loading => f.debug_struct("Loading").finish(),
            BaoFileStorage::NonExisting => f.debug_struct("NonExisting").finish(),
        }
    }
}

impl PartialMemStorage {
    /// Converts this storage into a complete storage, using the given hash for
    /// path names and the given options for decisions about inlining.
    fn into_complete(self, ctx: &HashContext) -> io::Result<(CompleteStorage, EntryState<Bytes>)> {
        let options = &ctx.global.options;
        let hash = &ctx.id;
        let size = self.current_size();
        let outboard_size = raw_outboard_size(size);
        let (data, data_location) = if options.is_inlined_data(size) {
            let data: Bytes = self.data.to_vec().into();
            (MemOrFile::Mem(data.clone()), DataLocation::Inline(data))
        } else {
            let data_path = options.path.data_path(hash);
            let mut data_file = create_read_write(&data_path)?;
            self.data.persist(&mut data_file)?;
            (
                MemOrFile::File(FixedSize::new(data_file, size)),
                DataLocation::Owned(size),
            )
        };
        let (outboard, outboard_location) = if ctx.global.options.is_inlined_outboard(outboard_size)
        {
            if outboard_size > 0 {
                let outboard: Bytes = self.outboard.to_vec().into();
                (
                    MemOrFile::Mem(outboard.clone()),
                    OutboardLocation::Inline(outboard),
                )
            } else {
                (MemOrFile::empty(), OutboardLocation::NotNeeded)
            }
        } else {
            let outboard_path = ctx.global.options.path.outboard_path(hash);
            let mut outboard_file = create_read_write(&outboard_path)?;
            self.outboard.persist(&mut outboard_file)?;
            let outboard_location = if outboard_size == 0 {
                OutboardLocation::NotNeeded
            } else {
                OutboardLocation::Owned
            };
            (MemOrFile::File(outboard_file), outboard_location)
        };
        Ok((
            CompleteStorage { data, outboard },
            EntryState::Complete {
                data_location,
                outboard_location,
            },
        ))
    }
}

impl BaoFileStorage {
    pub fn bitfield(&self) -> Bitfield {
        match self {
            BaoFileStorage::Initial => {
                panic!("initial storage should not be used")
            }
            BaoFileStorage::Loading => {
                panic!("loading storage should not be used")
            }
            BaoFileStorage::NonExisting => Bitfield::empty(),
            BaoFileStorage::PartialMem(x) => x.bitfield.clone(),
            BaoFileStorage::Partial(x) => x.bitfield.clone(),
            BaoFileStorage::Complete(x) => Bitfield::complete(x.data.size()),
            BaoFileStorage::Poisoned => {
                panic!("poisoned storage should not be used")
            }
        }
    }

    pub(super) fn write_batch(
        self,
        batch: &[BaoContentItem],
        bitfield: &Bitfield,
        ctx: &HashContext,
    ) -> io::Result<(Self, Option<EntryState<bytes::Bytes>>)> {
        Ok(match self {
            BaoFileStorage::NonExisting => {
                Self::new_partial_mem().write_batch(batch, bitfield, ctx)?
            }
            BaoFileStorage::PartialMem(mut ms) => {
                // check if we need to switch to file mode, otherwise write to memory
                if max_offset(batch) <= ctx.global.options.inline.max_data_inlined {
                    ms.write_batch(bitfield.size(), batch)?;
                    let changes = ms.bitfield.update(bitfield);
                    let new = changes.new_state();
                    if new.complete {
                        let (cs, update) = ms.into_complete(ctx)?;
                        (cs.into(), Some(update))
                    } else {
                        let fs = ms.persist(ctx)?;
                        let update = EntryState::Partial {
                            size: new.validated_size,
                        };
                        (fs.into(), Some(update))
                    }
                } else {
                    // *first* switch to file mode, *then* write the batch.
                    //
                    // otherwise we might allocate a lot of memory if we get
                    // a write at the end of a very large file.
                    //
                    // opt: we should check if we become complete to avoid going from mem to partial to complete
                    let mut fs = ms.persist(ctx)?;
                    fs.write_batch(bitfield.size(), batch)?;
                    let changes = fs.bitfield.update(bitfield);
                    let new = changes.new_state();
                    if new.complete {
                        let size = new.validated_size.unwrap();
                        let (cs, update) = fs.into_complete(size, &ctx.global.options)?;
                        (cs.into(), Some(update))
                    } else {
                        let update = EntryState::Partial {
                            size: new.validated_size,
                        };
                        (fs.into(), Some(update))
                    }
                }
            }
            BaoFileStorage::Partial(mut fs) => {
                fs.write_batch(bitfield.size(), batch)?;
                let changes = fs.bitfield.update(bitfield);
                let new = changes.new_state();
                if new.complete {
                    let size = new.validated_size.unwrap();
                    let (cs, update) = fs.into_complete(size, &ctx.global.options)?;
                    (cs.into(), Some(update))
                } else if changes.was_validated() {
                    // we are still partial, but now we know the size
                    let update = EntryState::Partial {
                        size: new.validated_size,
                    };
                    (fs.into(), Some(update))
                } else {
                    (fs.into(), None)
                }
            }
            BaoFileStorage::Complete(_) => {
                // we are complete, so just ignore the write
                // unless there is a bug, this would just write the exact same data
                (self, None)
            }
            _ => {
                // we are poisoned, so just ignore the write
                (self, None)
            }
        })
    }

    /// Create a new mutable mem storage.
    pub fn new_partial_mem() -> Self {
        Self::PartialMem(Default::default())
    }

    /// Call sync_all on all the files.
    #[allow(dead_code)]
    fn sync_all(&self) -> io::Result<()> {
        match self {
            Self::Complete(_) => Ok(()),
            Self::PartialMem(_) => Ok(()),
            Self::NonExisting => Ok(()),
            Self::Partial(file) => {
                file.data.sync_all()?;
                file.outboard.sync_all()?;
                file.sizes.sync_all()?;
                Ok(())
            }
            Self::Poisoned | Self::Initial | Self::Loading => {
                // we are poisoned, so just ignore the sync
                Ok(())
            }
        }
    }

    pub fn take(&mut self) -> Self {
        std::mem::replace(self, BaoFileStorage::Poisoned)
    }
}

/// A cheaply cloneable handle to a bao file.
///
/// You must call [Self::persist] to write the bitfield to disk, if you want to persist
/// the file handle, otherwise the bitfield will not be written to disk and will have
/// to be reconstructed on next use.
#[derive(Debug, Clone, Default, derive_more::Deref)]
pub(crate) struct BaoFileHandle(pub(super) watch::Sender<BaoFileStorage>);

impl entity_manager::Reset for BaoFileHandle {
    fn reset(&mut self) {
        self.send_replace(BaoFileStorage::Initial);
    }
}

/// A reader for a bao file, reading just the data.
#[derive(Debug)]
pub struct DataReader(pub(super) BaoFileHandle);

impl ReadBytesAt for DataReader {
    fn read_bytes_at(&self, offset: u64, size: usize) -> std::io::Result<Bytes> {
        let guard = self.0.borrow();
        match guard.deref() {
            BaoFileStorage::PartialMem(x) => x.data.read_bytes_at(offset, size),
            BaoFileStorage::Partial(x) => x.data.read_bytes_at(offset, size),
            BaoFileStorage::Complete(x) => x.data.read_bytes_at(offset, size),
            BaoFileStorage::Poisoned => io::Result::Err(io::Error::other("poisoned storage")),
            BaoFileStorage::Initial => io::Result::Err(io::Error::other("initial")),
            BaoFileStorage::Loading => io::Result::Err(io::Error::other("loading")),
            BaoFileStorage::NonExisting => io::Result::Err(io::ErrorKind::NotFound.into()),
        }
    }
}

/// A reader for the outboard part of a bao file.
#[derive(Debug)]
pub struct OutboardReader(pub(super) BaoFileHandle);

impl ReadAt for OutboardReader {
    fn read_at(&self, offset: u64, buf: &mut [u8]) -> io::Result<usize> {
        let guard = self.0.borrow();
        match guard.deref() {
            BaoFileStorage::Complete(x) => x.outboard.read_at(offset, buf),
            BaoFileStorage::PartialMem(x) => x.outboard.read_at(offset, buf),
            BaoFileStorage::Partial(x) => x.outboard.read_at(offset, buf),
            BaoFileStorage::Poisoned => io::Result::Err(io::Error::other("poisoned storage")),
            BaoFileStorage::Initial => io::Result::Err(io::Error::other("initial")),
            BaoFileStorage::Loading => io::Result::Err(io::Error::other("loading")),
            BaoFileStorage::NonExisting => io::Result::Err(io::ErrorKind::NotFound.into()),
        }
    }
}

impl BaoFileStorage {
    pub async fn open(state: Option<EntryState<Bytes>>, ctx: &HashContext) -> io::Result<Self> {
        let hash = &ctx.id;
        let options = &ctx.global.options;
        Ok(match state {
            Some(EntryState::Complete {
                data_location,
                outboard_location,
            }) => {
                let data = match data_location {
                    DataLocation::Inline(data) => MemOrFile::Mem(data),
                    DataLocation::Owned(size) => {
                        let path = options.path.data_path(hash);
                        let file = std::fs::File::open(&path)?;
                        MemOrFile::File(FixedSize::new(file, size))
                    }
                    DataLocation::External(paths, size) => {
                        let Some(path) = paths.into_iter().next() else {
                            return Err(io::Error::other("no external data path"));
                        };
                        let file = std::fs::File::open(&path)?;
                        MemOrFile::File(FixedSize::new(file, size))
                    }
                };
                let outboard = match outboard_location {
                    OutboardLocation::NotNeeded => MemOrFile::empty(),
                    OutboardLocation::Inline(data) => MemOrFile::Mem(data),
                    OutboardLocation::Owned => {
                        let path = options.path.outboard_path(hash);
                        let file = std::fs::File::open(&path)?;
                        MemOrFile::File(file)
                    }
                };
                Self::new_complete(data, outboard)
            }
            Some(EntryState::Partial { .. }) => Self::new_partial_file(ctx).await?,
            None => Self::NonExisting,
        })
    }

    /// Create a new bao file handle with a partial file.
    pub(super) async fn new_partial_file(ctx: &HashContext) -> io::Result<Self> {
        let hash = &ctx.id;
        let options = ctx.global.options.clone();
        let storage = PartialFileStorage::load(hash, &options.path)?;
        Ok(if storage.bitfield.is_complete() {
            let size = storage.bitfield.size;
            let (storage, entry_state) = storage.into_complete(size, &options)?;
            debug!("File was reconstructed as complete");
            ctx.global.db.set(*hash, entry_state).await?;
            storage.into()
        } else {
            storage.into()
        })
    }

    /// Create a new complete bao file handle.
    pub fn new_complete(
        data: MemOrFile<Bytes, FixedSize<File>>,
        outboard: MemOrFile<Bytes, File>,
    ) -> Self {
        CompleteStorage { data, outboard }.into()
    }
}

impl BaoFileHandle {
    /// Complete the handle
    pub fn complete(
        &self,
        data: MemOrFile<Bytes, FixedSize<File>>,
        outboard: MemOrFile<Bytes, File>,
    ) {
        self.send_if_modified(|guard| {
            let needs_complete = match guard {
                BaoFileStorage::NonExisting => true,
                BaoFileStorage::Complete(_) => false,
                BaoFileStorage::PartialMem(_) => true,
                BaoFileStorage::Partial(_) => true,
                _ => false,
            };
            if needs_complete {
                *guard = BaoFileStorage::Complete(CompleteStorage { data, outboard });
                true
            } else {
                true
            }
        });
    }
}

impl PartialMemStorage {
    /// Persist the batch to disk.
    fn persist(self, ctx: &HashContext) -> io::Result<PartialFileStorage> {
        let options = &ctx.global.options.path;
        let hash = &ctx.id;
        ctx.global.protect.protect(
            *hash,
            [
                BaoFilePart::Data,
                BaoFilePart::Outboard,
                BaoFilePart::Sizes,
                BaoFilePart::Bitfield,
            ],
        );
        let mut data = create_read_write(options.data_path(hash))?;
        let mut outboard = create_read_write(options.outboard_path(hash))?;
        let mut sizes = create_read_write(options.sizes_path(hash))?;
        self.data.persist(&mut data)?;
        self.outboard.persist(&mut outboard)?;
        self.size.persist(&mut sizes)?;
        data.sync_all()?;
        outboard.sync_all()?;
        sizes.sync_all()?;
        Ok(PartialFileStorage {
            data,
            outboard,
            sizes,
            bitfield: self.bitfield,
        })
    }
}

pub struct BaoFileStorageSubscriber {
    receiver: watch::Receiver<BaoFileStorage>,
}

impl BaoFileStorageSubscriber {
    pub fn new(receiver: watch::Receiver<BaoFileStorage>) -> Self {
        Self { receiver }
    }

    /// Forward observed *values* to the given sender
    ///
    /// Returns an error if sending fails, or if the last sender is dropped
    pub async fn forward(mut self, mut tx: mpsc::Sender<Bitfield>) -> Result<()> {
        let value = self.receiver.borrow().bitfield();
        tx.send(value).await?;
        loop {
            self.update_or_closed(&mut tx).await?;
            let value = self.receiver.borrow().bitfield();
            tx.send(value.clone()).await?;
        }
    }

    /// Forward observed *deltas* to the given sender
    ///
    /// Returns an error if sending fails, or if the last sender is dropped
    #[allow(dead_code)]
    pub async fn forward_delta(mut self, mut tx: mpsc::Sender<Bitfield>) -> Result<()> {
        let value = self.receiver.borrow().bitfield();
        let mut old = value.clone();
        tx.send(value).await?;
        loop {
            self.update_or_closed(&mut tx).await?;
            let new = self.receiver.borrow().bitfield();
            let diff = old.diff(&new);
            if diff.is_empty() {
                continue;
            }
            tx.send(diff).await?;
            old = new;
        }
    }

    async fn update_or_closed(&mut self, tx: &mut mpsc::Sender<Bitfield>) -> Result<()> {
        tokio::select! {
            _ = tx.closed() => {
                // the sender is closed, we are done
                Err(n0_error::e!(irpc::channel::SendError::ReceiverClosed).into())
            }
            e = self.receiver.changed() => Ok(e.anyerr()?),
        }
    }
}<|MERGE_RESOLUTION|>--- conflicted
+++ resolved
@@ -19,13 +19,8 @@
 use bytes::{Bytes, BytesMut};
 use derive_more::Debug;
 use irpc::channel::mpsc;
-<<<<<<< HEAD
-use tracing::{debug, error, info, trace};
-=======
 use n0_error::{Result, StdResultExt};
-use tokio::sync::watch;
 use tracing::{debug, info, trace};
->>>>>>> e1456f9e
 
 use super::{
     entry_state::{DataLocation, EntryState, OutboardLocation},
