//! Options for configuring the file store.
use std::{
    path::{Path, PathBuf},
    time::Duration,
};

<<<<<<< HEAD
pub use super::gc::GcConfig;
=======
pub use super::gc::{GcConfig, ProtectCb, ProtectOutcome};
>>>>>>> 9991168c
use super::{meta::raw_outboard_size, temp_name};
use crate::Hash;

/// Options for directories used by the file store.
#[derive(Debug, Clone)]
pub struct PathOptions {
    /// Path to the directory where data and outboard files are stored.
    pub data_path: PathBuf,
    /// Path to the directory where temp files are stored.
    /// This *must* be on the same device as `data_path`, since we need to
    /// atomically move temp files into place.
    pub temp_path: PathBuf,
}

impl PathOptions {
    pub fn new(root: &Path) -> Self {
        Self {
            data_path: root.join("data"),
            temp_path: root.join("temp"),
        }
    }

    pub fn data_path(&self, hash: &Hash) -> PathBuf {
        self.data_path.join(format!("{}.data", hash.to_hex()))
    }

    pub fn outboard_path(&self, hash: &Hash) -> PathBuf {
        self.data_path.join(format!("{}.obao4", hash.to_hex()))
    }

    pub fn sizes_path(&self, hash: &Hash) -> PathBuf {
        self.data_path.join(format!("{}.sizes4", hash.to_hex()))
    }

    pub fn bitfield_path(&self, hash: &Hash) -> PathBuf {
        self.data_path.join(format!("{}.bitfield", hash.to_hex()))
    }

    pub fn temp_file_name(&self) -> PathBuf {
        self.temp_path.join(temp_name())
    }
}

/// Options for inlining small complete data or outboards.
#[derive(Debug, Clone)]
pub struct InlineOptions {
    /// Maximum data size to inline.
    pub max_data_inlined: u64,
    /// Maximum outboard size to inline.
    pub max_outboard_inlined: u64,
}

impl InlineOptions {
    /// Do not inline anything, ever.
    pub const NO_INLINE: Self = Self {
        max_data_inlined: 0,
        max_outboard_inlined: 0,
    };
    /// Always inline everything
    pub const ALWAYS_INLINE: Self = Self {
        max_data_inlined: u64::MAX,
        max_outboard_inlined: u64::MAX,
    };
}

impl Default for InlineOptions {
    fn default() -> Self {
        Self {
            max_data_inlined: 1024 * 16,
            max_outboard_inlined: 1024 * 16,
        }
    }
}

/// Options for transaction batching.
#[derive(Debug, Clone)]
pub struct BatchOptions {
    /// Maximum number of actor messages to batch before creating a new read transaction.
    pub max_read_batch: usize,
    /// Maximum duration to wait before committing a read transaction.
    pub max_read_duration: Duration,
    /// Maximum number of actor messages to batch before committing write transaction.
    pub max_write_batch: usize,
    /// Maximum duration to wait before committing a write transaction.
    pub max_write_duration: Duration,
}

impl Default for BatchOptions {
    fn default() -> Self {
        Self {
            max_read_batch: 10000,
            max_read_duration: Duration::from_secs(1),
            max_write_batch: 1000,
            max_write_duration: Duration::from_millis(500),
        }
    }
}

/// Options for the file store.
#[derive(Debug, Clone)]
pub struct Options {
    /// Path options.
    pub path: PathOptions,
    /// Inline storage options.
    pub inline: InlineOptions,
    /// Transaction batching options.
    pub batch: BatchOptions,
    /// Gc configuration.
    pub gc: Option<GcConfig>,
}

impl Options {
    /// Create new optinos with the given root path and everything else default.
    pub fn new(root: &Path) -> Self {
        Self {
            path: PathOptions::new(root),
            inline: InlineOptions::default(),
            batch: BatchOptions::default(),
            gc: None,
        }
    }

    // check if the data will be inlined, based on the size of the data
    pub fn is_inlined_data(&self, data_size: u64) -> bool {
        data_size <= self.inline.max_data_inlined
    }

    // check if the outboard will be inlined, based on the size of the *outboard*
    pub fn is_inlined_outboard(&self, outboard_size: u64) -> bool {
        outboard_size <= self.inline.max_outboard_inlined
    }

    // check if both the data and outboard will be inlined, based on the size of the data
    pub fn is_inlined_all(&self, data_size: u64) -> bool {
        let outboard_size = raw_outboard_size(data_size);
        self.is_inlined_data(data_size) && self.is_inlined_outboard(outboard_size)
    }
}<|MERGE_RESOLUTION|>--- conflicted
+++ resolved
@@ -4,11 +4,7 @@
     time::Duration,
 };
 
-<<<<<<< HEAD
-pub use super::gc::GcConfig;
-=======
 pub use super::gc::{GcConfig, ProtectCb, ProtectOutcome};
->>>>>>> 9991168c
 use super::{meta::raw_outboard_size, temp_name};
 use crate::Hash;
 
