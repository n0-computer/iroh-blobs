#![allow(dead_code)]
use std::{fmt::Debug, future::Future, hash::Hash};

use n0_future::{future, FuturesUnordered};
use tokio::sync::{mpsc, oneshot};

<<<<<<< HEAD
=======
/// Trait to reset an entity state in place.
///
/// In many cases this is just assigning the default value, but e.g. for an
/// `Arc<Mutex<T>>` resetting to the default value means an allocation, whereas
/// reset can be done without.
pub trait Reset: Default {
    /// Reset the state to its default value.
    fn reset(&mut self);
}

>>>>>>> 1f426984
#[derive(Debug, Clone, Copy, PartialEq, Eq)]
pub enum ShutdownCause {
    /// The entity is shutting down gracefully because the entity is idle.
    Idle,
    /// The entity is shutting down because the entity manager is shutting down.
    Soft,
    /// The entity is shutting down because the sender was dropped.
    Drop,
}

/// State of a single entity for the entity manager.
pub trait EntityState: Send + Sync + Clone + 'static {
    /// Entity id type.
    ///
    /// This does not require Copy to allow for more complex types, such as `String`,
    /// but you have to make sure that ids are small and cheap to clone, since they are
    /// used as keys in maps.
    type Id: Debug + Hash + Eq + Clone + Send + Sync + 'static;
    /// Global state type.
    ///
    /// This is passed into all entity actors. It also needs to be cheap handle.
    /// If you don't need it, just set it to `()`.
    type GlobalState: Debug + Clone + Send + Sync + 'static;

    fn global(&self) -> &Self::GlobalState;

    fn id(&self) -> &Self::Id;

    /// Reset the state to its default value.
    fn reset(&mut self, id: &Self::Id, global: &Self::GlobalState);

    /// Create a new state for the given id and global state.
    fn new(id: &Self::Id, global: &Self::GlobalState) -> Self;

    /// A ref count to ensure that the state is unique when shutting down.
    ///
    /// You are not allowed to clone the state out of a task, even though that
    /// is possible.
    fn ref_count(&self) -> usize;

    /// Function being called when an entity actor is shutting down.
    fn on_shutdown(&self, cause: ShutdownCause) -> impl Future<Output = ()> + Send
    where
        Self: Sized;
}

/// Sent to the main actor and then delegated to the entity actor to spawn a new task.
pub(crate) struct Spawn<P: EntityState> {
    id: P::Id,
    f: Box<dyn FnOnce(SpawnArg<P>) -> future::Boxed<()> + Send>,
}

pub(crate) struct EntityShutdown;

/// Argument for the `EntityManager::spawn` function.
pub enum SpawnArg<P: EntityState> {
    /// The entity is active, and we were able to spawn a task.
    Active(P),
    /// The entity is busy and cannot spawn a new task.
    Busy,
    /// The entity is dead.
    Dead,
}

/// Sent from the entity actor to the main actor to notify that it is shutting down.
///
/// With this message the entity actor gives back the receiver for its command channel,
/// so it can be reusd either immediately if commands come in during shutdown, or later
/// if the entity actor is reused for a different entity.
struct Shutdown<P: EntityState> {
    id: P::Id,
    receiver: mpsc::Receiver<entity_actor::Command<P>>,
}

struct ShutdownAll {
    tx: oneshot::Sender<()>,
}

/// Sent from the main actor to the entity actor to notify that it has completed shutdown.
///
/// With this message the entity actor sends back the remaining state. The tasks set
/// at this point must be empty, as the entity actor has already completed all tasks.
struct ShutdownComplete<P: EntityState> {
    state: P,
    tasks: FuturesUnordered<future::Boxed<()>>,
}

mod entity_actor {
    #![allow(dead_code)]
    use n0_future::{future, FuturesUnordered, StreamExt};
    use tokio::sync::mpsc;

    use super::{
        EntityShutdown, EntityState, Shutdown, ShutdownCause, ShutdownComplete, Spawn, SpawnArg,
    };

    pub enum Command<P: EntityState> {
        Spawn(Spawn<P>),
        EntityShutdown(EntityShutdown),
    }

    impl<P: EntityState> From<EntityShutdown> for Command<P> {
        fn from(_: EntityShutdown) -> Self {
            Self::EntityShutdown(EntityShutdown)
        }
    }

    #[derive(Debug)]
    pub struct Actor<P: EntityState> {
        pub recv: mpsc::Receiver<Command<P>>,
        pub main: mpsc::Sender<super::main_actor::InternalCommand<P>>,
        pub state: P,
        pub tasks: FuturesUnordered<future::Boxed<()>>,
    }

    impl<P: EntityState> Actor<P> {
        pub async fn run(mut self) {
            loop {
                tokio::select! {
                    command = self.recv.recv() => {
                        let Some(command) = command else {
                            // Channel closed, this means that the main actor is shutting down.
                            self.drop_shutdown_state().await;
                            break;
                        };
                        match command {
                            Command::Spawn(spawn) => {
                                let task = (spawn.f)(SpawnArg::Active(self.state.clone()));
                                self.tasks.push(task);
                            }
                            Command::EntityShutdown(_) => {
                                self.soft_shutdown_state().await;
                                break;
                            }
                        }
                    }
                    Some(_) = self.tasks.next(), if !self.tasks.is_empty() => {}
                }
                if self.tasks.is_empty() && self.recv.is_empty() {
                    // No more tasks and no more commands, we can recycle the actor.
                    self.recycle_state().await;
                    break; // Exit the loop, actor is done.
                }
            }
        }

        /// drop shutdown state.
        ///
        /// All senders for our receive channel were dropped, so we shut down without waiting for any tasks to complete.
        async fn drop_shutdown_state(self) {
            let Self { state, .. } = self;
            state.on_shutdown(ShutdownCause::Drop).await;
        }

        /// Soft shutdown state.
        ///
        /// We have received an explicit shutdown command, so we wait for all tasks to complete and then call the shutdown function.
        async fn soft_shutdown_state(mut self) {
            while (self.tasks.next().await).is_some() {}
            let Self { state, .. } = self;
            state.on_shutdown(ShutdownCause::Soft).await;
        }

        async fn recycle_state(self) {
            // we can't check if recv is empty here, since new messages might come in while we are in recycle_state.
            assert!(
                self.tasks.is_empty(),
                "Tasks must be empty before recycling"
            );
            // notify main actor that we are starting to shut down.
            // if the main actor is shutting down, this could fail, but we don't care.
            self.main
                .send(
                    Shutdown {
                        id: self.state.id().clone(),
                        receiver: self.recv,
                    }
                    .into(),
                )
                .await
                .ok();
<<<<<<< HEAD
            assert_eq!(self.state.ref_count(), 1);
            self.state.on_shutdown(ShutdownCause::Idle).await;
=======
            P::on_shutdown(self.state.clone(), ShutdownCause::Idle).await;
>>>>>>> 1f426984
            // Notify the main actor that we have completed shutdown.
            // here we also give back the rest of ourselves so the main actor can recycle us.
            self.main
                .send(
                    ShutdownComplete {
                        state: self.state,
                        tasks: self.tasks,
                    }
                    .into(),
                )
                .await
                .ok();
        }

        /// Recycle the actor for reuse by setting its state to default.
        ///
        /// This also checks several invariants:
        /// - There must be no pending messages in the receive channel.
        /// - The sender must have a strong count of 1, meaning no other references exist
        /// - The tasks set must be empty, meaning no tasks are running.
        /// - The global state must match the scope provided.
        /// - The state must be unique to the actor, meaning no other references exist.
        pub fn recycle(&mut self) {
            assert!(
                self.recv.is_empty(),
                "Cannot recycle actor with pending messages"
            );
            assert!(
                self.recv.sender_strong_count() == 1,
                "There must be only one sender left"
            );
            assert!(
                self.tasks.is_empty(),
                "Tasks must be empty before recycling"
            );
            // todo: reset?
            // we do reset on reuse, but not doing it here might cause a memory leak
        }
    }
}
pub use main_actor::ActorState as EntityManagerState;

mod main_actor {
    #![allow(dead_code)]
    use std::{collections::HashMap, future::Future};

    use n0_future::{future, FuturesUnordered};
    use tokio::{sync::mpsc, task::JoinSet};
    use tracing::{error, warn};

    use super::{
        entity_actor, EntityShutdown, EntityState, Shutdown, ShutdownAll, ShutdownComplete, Spawn,
        SpawnArg,
    };

    pub(super) enum Command<P: EntityState> {
        Spawn(Spawn<P>),
        ShutdownAll(ShutdownAll),
    }

    impl<P: EntityState> From<ShutdownAll> for Command<P> {
        fn from(shutdown_all: ShutdownAll) -> Self {
            Self::ShutdownAll(shutdown_all)
        }
    }

    pub(super) enum InternalCommand<P: EntityState> {
        ShutdownComplete(ShutdownComplete<P>),
        Shutdown(Shutdown<P>),
    }

    impl<P: EntityState> From<Shutdown<P>> for InternalCommand<P> {
        fn from(shutdown: Shutdown<P>) -> Self {
            Self::Shutdown(shutdown)
        }
    }

    impl<P: EntityState> From<ShutdownComplete<P>> for InternalCommand<P> {
        fn from(shutdown_complete: ShutdownComplete<P>) -> Self {
            Self::ShutdownComplete(shutdown_complete)
        }
    }

    #[derive(Debug)]
    pub enum EntityHandle<P: EntityState> {
        /// A running entity actor.
        Live {
            send: mpsc::Sender<entity_actor::Command<P>>,
        },
        ShuttingDown {
            send: mpsc::Sender<entity_actor::Command<P>>,
            recv: mpsc::Receiver<entity_actor::Command<P>>,
        },
    }

    impl<P: EntityState> EntityHandle<P> {
        pub fn send(&self) -> &mpsc::Sender<entity_actor::Command<P>> {
            match self {
                EntityHandle::Live { send } => send,
                EntityHandle::ShuttingDown { send, .. } => send,
            }
        }
    }

    /// State machine for an entity actor manager.
    ///
    /// This is if you don't want a separate manager actor, but want to inline the entity
    /// actor management into your main actor.
    #[derive(Debug)]
    pub struct ActorState<P: EntityState> {
        /// Channel to receive internal commands from the entity actors.
        /// This channel will never be closed since we also hold a sender to it.
        internal_recv: mpsc::Receiver<InternalCommand<P>>,
        /// Channel to send internal commands to ourselves, to hand out to entity actors.
        internal_send: mpsc::Sender<InternalCommand<P>>,
        /// Map of live entity actors.
        live: HashMap<P::Id, EntityHandle<P>>,
        /// Global state shared across all entity actors.
        state: P::GlobalState,
        /// Pool of inactive entity actors to reuse.
        pool: Vec<(
            mpsc::Sender<entity_actor::Command<P>>,
            entity_actor::Actor<P>,
        )>,
        /// Maximum size of the inbox of an entity actor.
        entity_inbox_size: usize,
        /// Initial capacity of the futures set for entity actors.
        entity_futures_initial_capacity: usize,
    }

    impl<P: EntityState> ActorState<P> {
        pub fn new(
            state: P::GlobalState,
            pool_capacity: usize,
            entity_inbox_size: usize,
            entity_response_inbox_size: usize,
            entity_futures_initial_capacity: usize,
        ) -> Self {
            let (internal_send, internal_recv) = mpsc::channel(entity_response_inbox_size);
            Self {
                internal_recv,
                internal_send,
                live: HashMap::new(),
                state,
                pool: Vec::with_capacity(pool_capacity),
                entity_inbox_size,
                entity_futures_initial_capacity,
            }
        }

        #[must_use = "this function may return a future that must be spawned by the caller"]
        /// Friendly version of `spawn_boxed` that does the boxing
        pub async fn spawn<F, Fut>(
            &mut self,
            id: P::Id,
            f: F,
        ) -> Option<impl Future<Output = ()> + Send + 'static>
        where
            F: FnOnce(SpawnArg<P>) -> Fut + Send + 'static,
            Fut: Future<Output = ()> + Send + 'static,
        {
            self.spawn_boxed(
                id,
                Box::new(|x| {
                    Box::pin(async move {
                        f(x).await;
                    })
                }),
            )
            .await
        }

        #[must_use = "this function may return a future that must be spawned by the caller"]
        pub async fn spawn_boxed(
            &mut self,
            id: P::Id,
            f: Box<dyn FnOnce(SpawnArg<P>) -> future::Boxed<()> + Send>,
        ) -> Option<impl Future<Output = ()> + Send + 'static> {
            let (entity_handle, task) = self.get_or_create(id.clone());
            let sender = entity_handle.send();
            if let Err(e) =
                sender.try_send(entity_actor::Command::Spawn(Spawn { id: id.clone(), f }))
            {
                match e {
                    mpsc::error::TrySendError::Full(cmd) => {
                        let entity_actor::Command::Spawn(spawn) = cmd else {
                            unreachable!()
                        };
                        warn!(
                            "Entity actor inbox is full, cannot send command to entity actor {:?}.",
                            id
                        );
                        // we await in the select here, but I think this is fine, since the actor is busy.
                        // maybe slowing things down a bit is helpful.
                        (spawn.f)(SpawnArg::Busy).await;
                    }
                    mpsc::error::TrySendError::Closed(cmd) => {
                        let entity_actor::Command::Spawn(spawn) = cmd else {
                            unreachable!()
                        };
                        error!(
                            "Entity actor inbox is closed, cannot send command to entity actor {:?}.",
                            id
                        );
                        // give the caller a chance to react to this bad news.
                        // at this point we are in trouble anyway, so awaiting is going to be the least of our problems.
                        (spawn.f)(SpawnArg::Dead).await;
                    }
                }
            };
            task
        }

        /// This function needs to be polled by the owner of the actor state to advance the
        /// entity manager state machine. If it returns a future, that future must be spawned
        /// by the caller.
        #[must_use = "this function may return a future that must be spawned by the caller"]
        pub async fn tick(&mut self) -> Option<impl Future<Output = ()> + Send + 'static> {
            if let Some(cmd) = self.internal_recv.recv().await {
                match cmd {
                    InternalCommand::Shutdown(Shutdown { id, receiver }) => {
                        let Some(entity_handle) = self.live.remove(&id) else {
                            error!("Received shutdown command for unknown entity actor {id:?}");
                            return None;
                        };
                        let EntityHandle::Live { send } = entity_handle else {
                            error!(
                                "Received shutdown command for entity actor {id:?} that is already shutting down"
                            );
                            return None;
                        };
                        self.live.insert(
                            id.clone(),
                            EntityHandle::ShuttingDown {
                                send,
                                recv: receiver,
                            },
                        );
                    }
                    InternalCommand::ShutdownComplete(ShutdownComplete { state, tasks }) => {
                        let id = state.id().clone();
                        let Some(entity_handle) = self.live.remove(&id) else {
                            error!(
                                "Received shutdown complete command for unknown entity actor {id:?}"
                            );
                            return None;
                        };
                        let EntityHandle::ShuttingDown { send, recv } = entity_handle else {
                            error!(
                                "Received shutdown complete command for entity actor {id:?} that is not shutting down"
                            );
                            return None;
                        };
                        // re-assemble the actor from the parts
                        let mut actor = entity_actor::Actor {
                            main: self.internal_send.clone(),
                            recv,
                            state,
                            tasks,
                        };
                        if actor.recv.is_empty() {
                            // No commands during shutdown, we can recycle the actor.
                            self.recycle(send, actor);
                        } else {
                            actor.state.reset(&id, &self.state);
                            self.live.insert(id.clone(), EntityHandle::Live { send });
                            return Some(actor.run());
                        }
                    }
                }
            }
            None
        }

        /// Send a shutdown command to all live entity actors.
        pub async fn shutdown(self) {
            for handle in self.live.values() {
                handle.send().send(EntityShutdown {}.into()).await.ok();
            }
        }

        /// Get or create an entity actor for the given id.
        ///
        /// If this function returns a future, it must be spawned by the caller.
        fn get_or_create(
            &mut self,
            id: P::Id,
        ) -> (
            &mut EntityHandle<P>,
            Option<impl Future<Output = ()> + Send + 'static>,
        ) {
            let mut task = None;
            let handle = self.live.entry(id.clone()).or_insert_with(|| {
                if let Some((send, mut actor)) = self.pool.pop() {
                    // Get an actor from the pool of inactive actors and initialize it.
                    actor.state.reset(&id, &self.state);
                    task = Some(actor.run());
                    EntityHandle::Live { send }
                } else {
                    // Create a new entity actor and inbox.
                    let (send, recv) = mpsc::channel(self.entity_inbox_size);
                    let state = P::new(&id, &self.state);
                    let actor = entity_actor::Actor {
                        main: self.internal_send.clone(),
                        recv,
                        state,
                        tasks: FuturesUnordered::with_capacity(
                            self.entity_futures_initial_capacity,
                        ),
                    };
                    task = Some(actor.run());
                    EntityHandle::Live { send }
                }
            });
            (handle, task)
        }

        fn recycle(
            &mut self,
            sender: mpsc::Sender<entity_actor::Command<P>>,
            mut actor: entity_actor::Actor<P>,
        ) {
            assert!(sender.strong_count() == 1);
            // todo: check that sender and receiver are the same channel. tokio does not have an api for this, unfortunately.
            // reset the actor in any case, just to check the invariants.
            actor.recycle();
            // Recycle the actor for later use.
            if self.pool.len() < self.pool.capacity() {
                self.pool.push((sender, actor));
            }
        }
    }

    pub struct Actor<P: EntityState> {
        /// Channel to receive commands from the outside world.
        /// If this channel is closed, it means we need to shut down in a hurry.
        recv: mpsc::Receiver<Command<P>>,
        /// Tasks that are currently running.
        tasks: JoinSet<()>,
        /// Internal state of the actor
        state: ActorState<P>,
    }

    impl<P: EntityState> Actor<P> {
        pub fn new(
            state: P::GlobalState,
            recv: tokio::sync::mpsc::Receiver<Command<P>>,
            pool_capacity: usize,
            entity_inbox_size: usize,
            entity_response_inbox_size: usize,
            entity_futures_initial_capacity: usize,
        ) -> Self {
            Self {
                recv,
                tasks: JoinSet::new(),
                state: ActorState::new(
                    state,
                    pool_capacity,
                    entity_inbox_size,
                    entity_response_inbox_size,
                    entity_futures_initial_capacity,
                ),
            }
        }

        pub async fn run(mut self) {
            enum SelectOutcome<A, B, C> {
                Command(A),
                Tick(B),
                TaskDone(C),
            }
            loop {
                let res = tokio::select! {
                    x = self.recv.recv() => SelectOutcome::Command(x),
                    x = self.state.tick() => SelectOutcome::Tick(x),
                    Some(task) = self.tasks.join_next(), if !self.tasks.is_empty() => SelectOutcome::TaskDone(task),
                };
                match res {
                    SelectOutcome::Command(cmd) => {
                        let Some(cmd) = cmd else {
                            // Channel closed, this means that the main actor is shutting down.
                            self.hard_shutdown().await;
                            break;
                        };
                        match cmd {
                            Command::Spawn(spawn) => {
                                if let Some(task) = self.state.spawn_boxed(spawn.id, spawn.f).await
                                {
                                    self.tasks.spawn(task);
                                }
                            }
                            Command::ShutdownAll(arg) => {
                                self.soft_shutdown().await;
                                arg.tx.send(()).ok();
                                break;
                            }
                        }
                        // Handle incoming command
                    }
                    SelectOutcome::Tick(future) => {
                        if let Some(task) = future {
                            self.tasks.spawn(task);
                        }
                    }
                    SelectOutcome::TaskDone(result) => {
                        // Handle completed task
                        if let Err(e) = result {
                            error!("Task failed: {e:?}");
                        }
                    }
                }
            }
        }

        async fn soft_shutdown(self) {
            let Self {
                mut tasks, state, ..
            } = self;
            state.shutdown().await;
            while let Some(res) = tasks.join_next().await {
                if let Err(e) = res {
                    eprintln!("Task failed during shutdown: {e:?}");
                }
            }
        }

        async fn hard_shutdown(self) {
            let Self {
                mut tasks, state, ..
            } = self;
            // this is needed so calls to internal_send in idle shutdown fail fast.
            // otherwise we would have to drain the channel, but we don't care about the messages at
            // this point.
            drop(state);
            while let Some(res) = tasks.join_next().await {
                if let Err(e) = res {
                    eprintln!("Task failed during shutdown: {e:?}");
                }
            }
        }
    }
}

/// A manager for entities identified by an entity id.
///
/// The manager provides parallelism between entities, but just concurrency within a single entity.
/// This is useful if the entity wraps an external resource such as a file that does not benefit
/// from parallelism.
///
/// The entity manager internally uses a main actor and per-entity actors. Per entity actors
/// and their inbox queues are recycled when they become idle, to save allocations.
///
/// You can mostly ignore these implementation details, except when you want to customize the
/// queue sizes in the [`Options`] struct.
///
/// The main entry point is the [`EntityManager::spawn`] function.
///
/// Dropping the `EntityManager` will shut down the entity actors without waiting for their
/// tasks to complete. For a more gentle shutdown, use the [`EntityManager::shutdown`] function
/// that does wait for tasks to complete.
#[derive(Debug, Clone)]
pub struct EntityManager<P: EntityState>(mpsc::Sender<main_actor::Command<P>>);

#[derive(Debug, Clone, Copy)]
pub struct Options {
    /// Maximum number of inactive entity actors that are being pooled for reuse.
    pub pool_capacity: usize,
    /// Size of the inbox for the manager actor.
    pub inbox_size: usize,
    /// Size of the inbox for entity actors.
    pub entity_inbox_size: usize,
    /// Size of the inbox for entity actor responses to the manager actor.
    pub entity_response_inbox_size: usize,
    /// Initial capacity of the futures set for entity actors.
    ///
    /// Set this to the expected average concurrency level of your entities.
    pub entity_futures_initial_capacity: usize,
}

impl Default for Options {
    fn default() -> Self {
        Self {
            pool_capacity: 10,
            inbox_size: 10,
            entity_inbox_size: 10,
            entity_response_inbox_size: 100,
            entity_futures_initial_capacity: 16,
        }
    }
}

impl<P: EntityState> EntityManager<P> {
    pub fn new(state: P::GlobalState, options: Options) -> Self {
        let (send, recv) = mpsc::channel(options.inbox_size);
        let actor = main_actor::Actor::new(
            state,
            recv,
            options.pool_capacity,
            options.entity_inbox_size,
            options.entity_response_inbox_size,
            options.entity_futures_initial_capacity,
        );
        tokio::spawn(actor.run());
        Self(send)
    }

    /// Spawn a new task on the entity actor with the given id.
    ///
    /// Unless the world is ending - e.g. tokio runtime is shutting down - the passed function
    /// is guaranteed to be called. However, there is no guarantee that the entity actor is
    /// alive and responsive. See [`SpawnArg`] for details.
    ///
    /// Multiple callbacks for the same entity will be executed sequentially. There is no
    /// parallelism within a single entity. So you can use synchronization primitives that
    /// assume unique access in P::EntityState. And even if you do use multithreaded synchronization
    /// primitives, they will never be contended.
    ///
    /// The future returned by `f` will be executed concurrently with other tasks, but again
    /// there will be no real parallelism within a single entity actor.
    pub async fn spawn<F, Fut>(&self, id: P::Id, f: F) -> Result<(), &'static str>
    where
        F: FnOnce(SpawnArg<P>) -> Fut + Send + 'static,
        Fut: future::Future<Output = ()> + Send + 'static,
    {
        let spawn = Spawn {
            id,
            f: Box::new(|arg| {
                Box::pin(async move {
                    f(arg).await;
                })
            }),
        };
        self.0
            .send(main_actor::Command::Spawn(spawn))
            .await
            .map_err(|_| "Failed to send spawn command")
    }

    pub async fn shutdown(&self) -> std::result::Result<(), &'static str> {
        let (tx, rx) = oneshot::channel();
        self.0
            .send(ShutdownAll { tx }.into())
            .await
            .map_err(|_| "Failed to send shutdown command")?;
        rx.await
            .map_err(|_| "Failed to receive shutdown confirmation")
    }
}

#[cfg(test)]
mod tests {
    //! Tests for the entity manager.
    //!
    //! We implement a simple database for u128 counters, identified by u64 ids,
    //! with both an in-memory and a file-based implementation.
    //!
    //! The database does internal consistency checks, to ensure that each
    //! entity is only ever accessed by a single tokio task at a time, and to
    //! ensure that wakeup and shutdown events are interleaved.
    //!
    //! We also check that the database behaves correctly by comparing with an
    //! in-memory implementation.
    //!
    //! Database operations are done in parallel, so the fact that we are using
    //! AtomicRefCell provides another test - if there was parallel write access
    //! to a single entity due to a bug, it would panic.
    use std::collections::HashMap;

    use n0_future::{BufferedStreamExt, StreamExt};
    use testresult::TestResult;

    use super::*;

    // a simple database for u128 counters, identified by u64 ids.
    trait CounterDb {
        async fn add(&self, id: u64, value: u128) -> Result<(), &'static str>;
        async fn get(&self, id: u64) -> Result<u128, &'static str>;
        async fn shutdown(&self) -> Result<(), &'static str>;
        async fn check_consistency(&self, values: HashMap<u64, u128>);
    }

    #[derive(Debug, PartialEq, Eq)]
    enum Event {
        Wakeup,
        Shutdown,
    }

    mod mem {
        //! The in-memory database uses a HashMap in the global state to store
        //! the values of the counters. Loading means reading from the global
        //! state into the entity state, and persisting means writing to the
        //! global state from the entity state.
        use std::{
            collections::{HashMap, HashSet},
            sync::{
                atomic::{AtomicUsize, Ordering},
                Arc, Mutex,
            },
            time::Instant,
        };

        use atomic_refcell::AtomicRefCell;

        use super::*;

        #[derive(Debug, Default)]
        struct Inner {
            value: Option<u128>,
            tasks: HashSet<tokio::task::Id>,
        }

<<<<<<< HEAD
=======
        #[derive(Debug, Clone, Default)]
        struct State(Arc<AtomicRefCell<Inner>>);

        impl Reset for State {
            fn reset(&mut self) {
                *self.0.borrow_mut() = Default::default();
            }
        }

>>>>>>> 1f426984
        #[derive(Debug, Default)]
        struct Global {
            // the "database" of entity values
            data: HashMap<u64, u128>,
            // log of awake and shutdown events
            log: HashMap<u64, Vec<(Event, Instant)>>,
        }

        #[derive(Debug, Clone)]
        struct CounterState {
            id: u64,
            global: Arc<Mutex<Global>>,
            value: Arc<AtomicRefCell<Inner>>,
        }
        impl EntityState for CounterState {
            type Id = u64;
            type GlobalState = Arc<Mutex<Global>>;
            fn global(&self) -> &Self::GlobalState {
                &self.global
            }
            fn id(&self) -> &Self::Id {
                &self.id
            }
            async fn on_shutdown(&self, _cause: ShutdownCause) {
                let state = self.value.borrow();
                let mut global = self.global.lock().unwrap();
                assert_eq!(state.tasks.len(), 1);
                // persist the state
                if let Some(value) = state.value {
                    global.data.insert(self.id, value);
                }
                // log the shutdown event
                global
                    .log
                    .entry(self.id)
                    .or_default()
                    .push((Event::Shutdown, Instant::now()));
            }

            fn new(id: &Self::Id, global: &Self::GlobalState) -> Self {
                Self {
                    id: *id,
                    global: global.clone(),
                    value: Default::default(),
                }
            }

            fn reset(&mut self, id: &Self::Id, global: &Self::GlobalState) {
                *self.value.borrow_mut() = Inner::default();
                self.id = *id;
                self.global = global.clone();
            }

            fn ref_count(&self) -> usize {
                Arc::strong_count(&self.value)
            }
        }

        pub struct MemDb {
            m: EntityManager<CounterState>,
            global: Arc<Mutex<Global>>,
        }

        impl CounterState {
            async fn with_value(&self, f: impl FnOnce(&mut u128)) -> Result<(), &'static str> {
                let mut state = self.value.borrow_mut();
                // lazily load the data from the database
                if state.value.is_none() {
                    let mut global = self.global.lock().unwrap();
                    state.value = Some(global.data.get(&self.id).copied().unwrap_or_default());
                    // log the wakeup event
                    global
                        .log
                        .entry(*self.id())
                        .or_default()
                        .push((Event::Wakeup, Instant::now()));
                }
                // insert the task id into the tasks set to check that access is always
                // from the same tokio task (not necessarily the same thread).
                state.tasks.insert(tokio::task::id());
                // do the actual work
                let r = state.value.as_mut().unwrap();
                f(r);
                Ok(())
            }
        }

        impl MemDb {
            pub fn new() -> Self {
                let global = Arc::new(Mutex::new(Global::default()));
                Self {
                    global: global.clone(),
                    m: EntityManager::<CounterState>::new(global, Options::default()),
                }
            }
        }

        impl super::CounterDb for MemDb {
            async fn add(&self, id: u64, value: u128) -> Result<(), &'static str> {
                self.m
                    .spawn(id, move |arg| async move {
                        match arg {
                            SpawnArg::Active(state) => {
                                state
                                    .with_value(|v| *v = v.wrapping_add(value))
                                    .await
                                    .unwrap();
                            }
                            SpawnArg::Busy => println!("Entity actor is busy"),
                            SpawnArg::Dead => println!("Entity actor is dead"),
                        }
                    })
                    .await
            }

            async fn get(&self, id: u64) -> Result<u128, &'static str> {
                let (tx, rx) = oneshot::channel();
                self.m
                    .spawn(id, move |arg| async move {
                        match arg {
                            SpawnArg::Active(state) => {
                                state
                                    .with_value(|v| {
                                        tx.send(*v)
                                            .unwrap_or_else(|_| println!("Failed to send value"))
                                    })
                                    .await
                                    .unwrap();
                            }
                            SpawnArg::Busy => println!("Entity actor is busy"),
                            SpawnArg::Dead => println!("Entity actor is dead"),
                        }
                    })
                    .await?;
                rx.await.map_err(|_| "Failed to receive value")
            }

            async fn shutdown(&self) -> Result<(), &'static str> {
                self.m.shutdown().await
            }

            async fn check_consistency(&self, values: HashMap<u64, u128>) {
                let global = self.global.lock().unwrap();
                assert_eq!(global.data, values, "Data mismatch");
                for id in values.keys() {
                    let log = global.log.get(id).unwrap();
                    if log.len() % 2 != 0 {
                        panic!(
                            "Log for entity {id} must contain an even number of events.\n{log:#?}"
                        );
                    }
                    for (i, (event, _)) in log.iter().enumerate() {
                        assert_eq!(
                            *event,
                            if i % 2 == 0 {
                                Event::Wakeup
                            } else {
                                Event::Shutdown
                            },
                            "Unexpected event type"
                        );
                    }
                }
            }
        }

        /// If a task is so busy that it can't drain it's inbox in time, we will
        /// get a SpawnArg::Busy instead of access to the actual state.
        ///
        /// This will only happen if the system is seriously overloaded, since
        /// the entity actor just spawns tasks for each message. So here we
        /// simulate it by just not spawning the task as we are supposed to.
        #[tokio::test]
        async fn test_busy() -> TestResult<()> {
            let mut state = EntityManagerState::<CounterState>::new(
                Arc::new(Mutex::new(Global::default())),
                1024,
                8,
                8,
                2,
            );
            let active = Arc::new(AtomicUsize::new(0));
            let busy = Arc::new(AtomicUsize::new(0));
            let inc = || {
                let active = active.clone();
                let busy = busy.clone();
                |arg: SpawnArg<CounterState>| async move {
                    match arg {
                        SpawnArg::Active(_) => {
                            active.fetch_add(1, Ordering::SeqCst);
                        }
                        SpawnArg::Busy => {
                            busy.fetch_add(1, Ordering::SeqCst);
                        }
                        SpawnArg::Dead => {
                            println!("Entity actor is dead");
                        }
                    }
                }
            };
            let fut1 = state.spawn(1, inc()).await;
            assert!(fut1.is_some(), "First spawn should give us a task to spawn");
            for _ in 0..9 {
                let fut = state.spawn(1, inc()).await;
                assert!(
                    fut.is_none(),
                    "Subsequent spawns should assume first task has been spawned"
                );
            }
            assert_eq!(
                active.load(Ordering::SeqCst),
                0,
                "Active should have never been called, since we did not spawn the task!"
            );
            assert_eq!(busy.load(Ordering::SeqCst), 2, "Busy should have been called two times, since we sent 10 msgs to a queue with capacity 8, and nobody is draining it");
            Ok(())
        }

        /// If there is a panic in any of the fns that run on an entity actor,
        /// the entire entity becomes dead. This can not be recovered from, and
        /// trying to spawn a new task on the dead entity actor will result in
        /// a SpawnArg::Dead.
        #[tokio::test]
        async fn test_dead() -> TestResult<()> {
            let manager = EntityManager::<CounterState>::new(
                Arc::new(Mutex::new(Global::default())),
                Options::default(),
            );
            let (tx, rx) = oneshot::channel();
            let killer = |arg: SpawnArg<CounterState>| async move {
                if let SpawnArg::Active(_) = arg {
                    tx.send(()).ok();
                    panic!("Panic to kill the task");
                }
            };
            // spawn a task that kills the entity actor
            manager.spawn(1, killer).await?;
            rx.await.expect("Failed to receive kill confirmation");
            let (tx, rx) = oneshot::channel();
            let counter = |arg: SpawnArg<CounterState>| async move {
                if let SpawnArg::Dead = arg {
                    tx.send(()).ok();
                }
            };
            // // spawn another task on the - now dead - entity actor
            manager.spawn(1, counter).await?;
            rx.await.expect("Failed to receive dead confirmation");
            Ok(())
        }
    }

    mod fs {
        //! The fs db uses one file per counter, stored as a 16-byte big-endian u128.
        use std::{
            collections::HashSet,
            path::{Path, PathBuf},
            sync::{Arc, Mutex},
            time::Instant,
        };

        use atomic_refcell::AtomicRefCell;

        use super::*;

        #[derive(Debug, Clone, Default)]
        struct State {
            value: Option<u128>,
            tasks: HashSet<tokio::task::Id>,
        }

        #[derive(Debug)]
        struct Global {
            path: PathBuf,
            log: HashMap<u64, Vec<(Event, Instant)>>,
        }

<<<<<<< HEAD
=======
        #[derive(Debug, Clone, Default)]
        struct EntityState(Arc<AtomicRefCell<State>>);

        impl Reset for EntityState {
            fn reset(&mut self) {
                *self.0.borrow_mut() = Default::default();
            }
        }

>>>>>>> 1f426984
        fn get_path(root: impl AsRef<Path>, id: u64) -> PathBuf {
            root.as_ref().join(hex::encode(id.to_be_bytes()))
        }

        impl CounterState {
            async fn with_value(&self, f: impl FnOnce(&mut u128)) -> Result<(), &'static str> {
                let Ok(mut r) = self.value.try_borrow_mut() else {
                    panic!("failed to borrow state mutably");
                };
                if r.is_none() {
                    let mut global = self.global.lock().unwrap();
                    global
                        .log
                        .entry(self.id)
                        .or_default()
                        .push((Event::Wakeup, Instant::now()));
                    let path = get_path(&global.path, self.id);
                    // note: if we were to use async IO, we would need to make sure not to hold the
                    // lock guard over an await point. The entity manager makes sure that all fns
                    // are run on the same tokio task, but there is still concurrency, which
                    // a mutable borrow of the state does not allow.
                    let value = match std::fs::read(path) {
                        Ok(value) => value,
                        Err(e) if e.kind() == std::io::ErrorKind::NotFound => {
                            // If the file does not exist, we initialize it to 0.
                            vec![0; 16]
                        }
                        Err(_) => return Err("Failed to read disk state"),
                    };
                    let value = u128::from_be_bytes(
                        value.try_into().map_err(|_| "Invalid disk state format")?,
                    );
                    *r = Some(value);
                }
                let Some(value) = r.as_mut() else {
                    panic!("State must be Memory at this point");
                };
                f(value);
                Ok(())
            }
        }

        #[derive(Debug, Clone)]
        struct CounterState {
            id: u64,
            global: Arc<Mutex<Global>>,
            value: Arc<AtomicRefCell<Option<u128>>>,
        }
        impl EntityState for CounterState {
            type Id = u64;
            type GlobalState = Arc<Mutex<Global>>;
            fn id(&self) -> &Self::Id {
                &self.id
            }
            fn global(&self) -> &Self::GlobalState {
                &self.global
            }
            fn ref_count(&self) -> usize {
                Arc::strong_count(&self.value)
            }
            fn new(id: &Self::Id, global: &Self::GlobalState) -> Self {
                Self {
                    id: *id,
                    global: global.clone(),
                    value: Arc::new(AtomicRefCell::new(None)),
                }
            }
            fn reset(&mut self, id: &Self::Id, global: &Self::GlobalState) {
                self.value.borrow_mut().take();
                self.id = *id;
                self.global = global.clone();
            }
            async fn on_shutdown(&self, _cause: ShutdownCause) {
                let mut global = self.global.lock().unwrap();
                if let Some(value) = self.value.borrow_mut().take() {
                    let path = get_path(&global.path, self.id);
                    let value_bytes = value.to_be_bytes();
                    std::fs::write(&path, value_bytes).expect("Failed to write disk state");
                }
                global
                    .log
                    .entry(self.id)
                    .or_default()
                    .push((Event::Shutdown, Instant::now()));
            }
        }

        pub struct FsDb {
            global: Arc<Mutex<Global>>,
            m: EntityManager<CounterState>,
        }

        impl FsDb {
            pub fn new(path: impl AsRef<Path>) -> Self {
                let global = Global {
                    path: path.as_ref().to_owned(),
                    log: HashMap::new(),
                };
                let global = Arc::new(Mutex::new(global));
                Self {
                    global: global.clone(),
                    m: EntityManager::<CounterState>::new(global, Options::default()),
                }
            }
        }

        impl super::CounterDb for FsDb {
            async fn add(&self, id: u64, value: u128) -> Result<(), &'static str> {
                self.m
                    .spawn(id, move |arg| async move {
                        match arg {
                            SpawnArg::Active(state) => {
                                println!(
                                    "Adding value {} to entity actor with id {:?}",
                                    value, state.id
                                );
                                state
                                    .with_value(|v| *v = v.wrapping_add(value))
                                    .await
                                    .unwrap();
                            }
                            SpawnArg::Busy => println!("Entity actor is busy"),
                            SpawnArg::Dead => println!("Entity actor is dead"),
                        }
                    })
                    .await
            }

            async fn get(&self, id: u64) -> Result<u128, &'static str> {
                let (tx, rx) = oneshot::channel();
                self.m
                    .spawn(id, move |arg| async move {
                        match arg {
                            SpawnArg::Active(state) => {
                                state
                                    .with_value(|v| {
                                        tx.send(*v)
                                            .unwrap_or_else(|_| println!("Failed to send value"))
                                    })
                                    .await
                                    .unwrap();
                            }
                            SpawnArg::Busy => println!("Entity actor is busy"),
                            SpawnArg::Dead => println!("Entity actor is dead"),
                        }
                    })
                    .await?;
                rx.await.map_err(|_| "Failed to receive value in get")
            }

            async fn shutdown(&self) -> Result<(), &'static str> {
                self.m.shutdown().await
            }

            async fn check_consistency(&self, values: HashMap<u64, u128>) {
                let global = self.global.lock().unwrap();
                for (id, value) in &values {
                    let path = get_path(&global.path, *id);
                    let disk_value = match std::fs::read(path) {
                        Ok(data) => u128::from_be_bytes(data.try_into().unwrap()),
                        Err(e) if e.kind() == std::io::ErrorKind::NotFound => 0,
                        Err(_) => panic!("Failed to read disk state for id {id}"),
                    };
                    assert_eq!(disk_value, *value, "Disk value mismatch for id {id}");
                }
                for id in values.keys() {
                    let log = global.log.get(id).unwrap();
                    assert!(
                        log.len() % 2 == 0,
                        "Log must contain alternating wakeup and shutdown events"
                    );
                    for (i, (event, _)) in log.iter().enumerate() {
                        assert_eq!(
                            *event,
                            if i % 2 == 0 {
                                Event::Wakeup
                            } else {
                                Event::Shutdown
                            },
                            "Unexpected event type"
                        );
                    }
                }
            }
        }
    }

    async fn test_random(
        db: impl CounterDb,
        entries: &[(u64, u128)],
    ) -> testresult::TestResult<()> {
        // compute the expected values
        let mut reference = HashMap::new();
        for (id, value) in entries {
            let v: &mut u128 = reference.entry(*id).or_default();
            *v = v.wrapping_add(*value);
        }
        // do the same computation using the database, and some concurrency
        // and parallelism (we will get parallelism if we are using a multi-threaded runtime).
        let mut errors = Vec::new();
        n0_future::stream::iter(entries)
            .map(|(id, value)| db.add(*id, *value))
            .buffered_unordered(16)
            .for_each(|result| {
                if let Err(e) = result {
                    errors.push(e);
                }
            })
            .await;
        assert!(errors.is_empty(), "Failed to add some entries: {errors:?}");
        // check that the db contains the expected values
        let ids = reference.keys().copied().collect::<Vec<_>>();
        for id in &ids {
            let res = db.get(*id).await?;
            assert_eq!(res, reference.get(id).copied().unwrap_or_default());
        }
        db.shutdown().await?;
        // check that the db is consistent with the reference
        db.check_consistency(reference).await;
        Ok(())
    }

    #[test_strategy::proptest]
    fn test_counters_manager_proptest_mem(entries: Vec<(u64, u128)>) {
        let rt = tokio::runtime::Builder::new_multi_thread()
            .build()
            .expect("Failed to create tokio runtime");
        rt.block_on(async move {
            let db = mem::MemDb::new();
            test_random(db, &entries).await
        })
        .expect("Test failed");
    }

    #[test_strategy::proptest]
    fn test_counters_manager_proptest_fs(entries: Vec<(u64, u128)>) {
        let dir = tempfile::tempdir().unwrap();
        let rt = tokio::runtime::Builder::new_multi_thread()
            .build()
            .expect("Failed to create tokio runtime");
        rt.block_on(async move {
            let db = fs::FsDb::new(dir.path());
            test_random(db, &entries).await
        })
        .expect("Test failed");
    }
}<|MERGE_RESOLUTION|>--- conflicted
+++ resolved
@@ -4,8 +4,6 @@
 use n0_future::{future, FuturesUnordered};
 use tokio::sync::{mpsc, oneshot};
 
-<<<<<<< HEAD
-=======
 /// Trait to reset an entity state in place.
 ///
 /// In many cases this is just assigning the default value, but e.g. for an
@@ -16,7 +14,6 @@
     fn reset(&mut self);
 }
 
->>>>>>> 1f426984
 #[derive(Debug, Clone, Copy, PartialEq, Eq)]
 pub enum ShutdownCause {
     /// The entity is shutting down gracefully because the entity is idle.
@@ -198,12 +195,8 @@
                 )
                 .await
                 .ok();
-<<<<<<< HEAD
             assert_eq!(self.state.ref_count(), 1);
             self.state.on_shutdown(ShutdownCause::Idle).await;
-=======
-            P::on_shutdown(self.state.clone(), ShutdownCause::Idle).await;
->>>>>>> 1f426984
             // Notify the main actor that we have completed shutdown.
             // here we also give back the rest of ourselves so the main actor can recycle us.
             self.main
@@ -815,18 +808,6 @@
             tasks: HashSet<tokio::task::Id>,
         }
 
-<<<<<<< HEAD
-=======
-        #[derive(Debug, Clone, Default)]
-        struct State(Arc<AtomicRefCell<Inner>>);
-
-        impl Reset for State {
-            fn reset(&mut self) {
-                *self.0.borrow_mut() = Default::default();
-            }
-        }
-
->>>>>>> 1f426984
         #[derive(Debug, Default)]
         struct Global {
             // the "database" of entity values
@@ -1103,18 +1084,6 @@
             log: HashMap<u64, Vec<(Event, Instant)>>,
         }
 
-<<<<<<< HEAD
-=======
-        #[derive(Debug, Clone, Default)]
-        struct EntityState(Arc<AtomicRefCell<State>>);
-
-        impl Reset for EntityState {
-            fn reset(&mut self) {
-                *self.0.borrow_mut() = Default::default();
-            }
-        }
-
->>>>>>> 1f426984
         fn get_path(root: impl AsRef<Path>, id: u64) -> PathBuf {
             root.as_ref().join(hex::encode(id.to_be_bytes()))
         }
