--- conflicted
+++ resolved
@@ -374,10 +374,6 @@
 
         #[must_use = "this function may return a future that must be spawned by the caller"]
         /// Friendly version of `spawn_boxed` that does the boxing
-<<<<<<< HEAD
-        #[must_use = "this function may return a future that must be spawned by the caller"]
-=======
->>>>>>> 002469af
         pub async fn spawn<F, Fut>(
             &mut self,
             id: P::EntityId,
