//! # File based blob store.
//!
//! A file based blob store needs a writeable directory to work with.
//!
//! General design:
//!
//! The file store consists of two actors.
//!
//! # The main actor
//!
//! The purpose of the main actor is to handle user commands and own a map of
//! handles for hashes that are currently being worked on.
//!
//! It also owns tasks for ongoing import and export operations, as well as the
//! database actor.
//!
//! Handling a command almost always involves either forwarding it to the
//! database actor or creating a hash context and spawning a task.
//!
//! # The database actor
//!
//! The database actor is responsible for storing metadata about each hash,
//! as well as inlined data and outboard data for small files.
//!
//! In addition to the metadata, the database actor also stores tags.
//!
//! # Tasks
//!
//! Tasks do not return a result. They are responsible for sending an error
//! to the requester if possible. Otherwise, just dropping the sender will
//! also fail the receiver, but without a descriptive error message.
//!
//! Tasks are usually implemented as an impl fn that does return a result,
//! and a wrapper (named `..._task`) that just forwards the error, if any.
//!
//! That way you can use `?` syntax in the task implementation. The impl fns
//! are also easier to test.
//!
//! # Context
//!
//! The main actor holds a TaskContext that is needed for almost all tasks,
//! such as the config and a way to interact with the database.
//!
//! For tasks that are specific to a hash, a HashContext combines the task
//! context with a slot from the table of the main actor that can be used
//! to obtain an unique handle for the hash.
//!
//! # Runtime
//!
//! The fs store owns and manages its own tokio runtime. Dropping the store
//! will clean up the database and shut down the runtime. However, some parts
//! of the persistent state won't make it to disk, so operations involving large
//! partial blobs will have a large initial delay on the next startup.
//!
//! It is also not guaranteed that all write operations will make it to disk.
//! The on-disk store will be in a consistent state, but might miss some writes
//! in the last seconds before shutdown.
//!
//! To avoid this, you can use the [`crate::api::Store::shutdown`] method to
//! cleanly shut down the store and save ephemeral state to disk.
//!
//! Note that if you use the store inside a [`iroh::protocol::Router`] and shut
//! down the router using [`iroh::protocol::Router::shutdown`], the store will be
//! safely shut down as well. Any store refs you are holding will be inoperable
//! after this.
use std::{
    fmt::{self, Debug},
    fs,
    future::Future,
    io::Write,
    num::NonZeroU64,
    ops::Deref,
    path::{Path, PathBuf},
    sync::{
        atomic::{AtomicU64, Ordering},
        Arc,
    },
};

use bao_tree::{
    blake3,
    io::{
        mixed::{traverse_ranges_validated, EncodedItem, ReadBytesAt},
        outboard::PreOrderOutboard,
        sync::ReadAt,
        BaoContentItem, Leaf,
    },
    BaoTree, ChunkNum, ChunkRanges,
};
use bytes::Bytes;
use delete_set::{BaoFilePart, ProtectHandle};
use entity_manager::{EntityManagerState, SpawnArg};
use entry_state::{DataLocation, OutboardLocation};
use import::{ImportEntry, ImportSource};
use irpc::{channel::mpsc, RpcMessage};
use meta::list_blobs;
use n0_error::{Result, StdResultExt};
use n0_future::{future::yield_now, io};
use nested_enum_utils::enum_conversions;
use range_collections::range_set::RangeSetRange;
use tokio::task::{JoinError, JoinSet};
use tracing::{error, instrument, trace};

use crate::{
    api::{
        proto::{
            self, bitfield::is_validated, BatchMsg, BatchResponse, Bitfield, Command,
            CreateTempTagMsg, ExportBaoMsg, ExportBaoRequest, ExportPathMsg, ExportPathRequest,
            ExportRangesItem, ExportRangesMsg, ExportRangesRequest, HashSpecific, ImportBaoMsg,
            ImportBaoRequest, ObserveMsg, Scope,
        },
        ApiClient,
    },
    protocol::ChunkRangesExt,
    store::{
<<<<<<< HEAD
        fs::util::entity_manager::{self, ActiveEntityState, ShutdownCause},
=======
        fs::{
            bao_file::{
                BaoFileStorage, BaoFileStorageSubscriber, CompleteStorage, DataReader,
                OutboardReader,
            },
            util::entity_manager::{self, ActiveEntityState},
        },
        gc::run_gc,
>>>>>>> e1456f9e
        util::{BaoTreeSender, FixedSize, MemOrFile, ValueOrPoisioned},
        IROH_BLOCK_SIZE,
    },
    util::{
        channel::oneshot,
        temp_tag::{TagDrop, TempTag, TempTagScope, TempTags},
    },
    Hash,
};
mod bao_file;
use bao_file::BaoFileHandle;
mod delete_set;
mod entry_state;
mod import;
mod meta;
pub mod options;
pub(crate) mod util;
use entry_state::EntryState;
use import::{import_byte_stream, import_bytes, import_path, ImportEntryMsg};
use options::Options;
use tracing::Instrument;

use crate::{
    api::{
        self,
        blobs::{AddProgressItem, ExportMode, ExportProgressItem},
        Store,
    },
    HashAndFormat,
};

/// Maximum number of external paths we track per blob.
const MAX_EXTERNAL_PATHS: usize = 8;

/// Create a 16 byte unique ID.
fn new_uuid() -> [u8; 16] {
    use rand::RngCore;
    let mut rng = rand::rng();
    let mut bytes = [0u8; 16];
    rng.fill_bytes(&mut bytes);
    bytes
}

/// Create temp file name based on a 16 byte UUID.
fn temp_name() -> String {
    format!("{}.temp", hex::encode(new_uuid()))
}

#[derive(Debug)]
#[enum_conversions()]
pub(crate) enum InternalCommand {
    Dump(meta::Dump),
    FinishImport(ImportEntryMsg),
    ClearScope(ClearScope),
}

#[derive(Debug)]
pub(crate) struct ClearScope {
    pub scope: Scope,
}

impl InternalCommand {
    pub fn parent_span(&self) -> tracing::Span {
        match self {
            Self::Dump(_) => tracing::Span::current(),
            Self::ClearScope(_) => tracing::Span::current(),
            Self::FinishImport(cmd) => cmd
                .parent_span_opt()
                .cloned()
                .unwrap_or_else(tracing::Span::current),
        }
    }
}

/// Context needed by most tasks
#[derive(Debug)]
struct TaskContext {
    // Store options such as paths and inline thresholds, in an Arc to cheaply share with tasks.
    pub options: Arc<Options>,
    // Metadata database, basically a mpsc sender with some extra functionality.
    pub db: meta::Db,
    // Handle to send internal commands
    pub internal_cmd_tx: tokio::sync::mpsc::Sender<InternalCommand>,
    /// Handle to protect files from deletion.
    pub protect: ProtectHandle,
}

impl TaskContext {
    pub async fn clear_scope(&self, scope: Scope) {
        self.internal_cmd_tx
            .send(ClearScope { scope }.into())
            .await
            .ok();
    }
}

#[derive(Debug)]
struct EmParams;

impl entity_manager::Params for EmParams {
    type EntityId = Hash;

    type GlobalState = Arc<TaskContext>;

    type EntityState = BaoFileHandle;

<<<<<<< HEAD
    async fn on_shutdown(state: HashContext, cause: ShutdownCause) {
        // this isn't strictly necessary. Drop will run anyway as soon as the
        // state is reset to it's default value. Doing it here means that we
        // have exact control over where it happens.
        if let Some(handle) = state.state.0.lock().await.take() {
            trace!(
                "shutting down entity manager for hash: {}, cause: {cause:?}",
                state.id
            );
            drop(handle);
        }
=======
    async fn on_shutdown(
        state: entity_manager::ActiveEntityState<Self>,
        cause: entity_manager::ShutdownCause,
    ) {
        trace!("persist {:?} due to {cause:?}", state.id);
        state.persist().await;
>>>>>>> e1456f9e
    }
}

#[derive(Debug)]
struct Actor {
    // Context that can be cheaply shared with tasks.
    context: Arc<TaskContext>,
    // Receiver for incoming user commands.
    cmd_rx: tokio::sync::mpsc::Receiver<Command>,
    // Receiver for incoming file store specific commands.
    fs_cmd_rx: tokio::sync::mpsc::Receiver<InternalCommand>,
    // Tasks for import and export operations.
    tasks: JoinSet<()>,
    // Entity manager that handles concurrency for entities.
    handles: EntityManagerState<EmParams>,
    // temp tags
    temp_tags: TempTags,
    // waiters for idle state.
    idle_waiters: Vec<irpc::channel::oneshot::Sender<()>>,
    // our private tokio runtime. It has to live somewhere.
    _rt: RtWrapper,
}

type HashContext = ActiveEntityState<EmParams>;

impl SyncEntityApi for HashContext {
    /// Load the state from the database.
    ///
    /// If the state is Initial, this will start the load.
    /// If it is Loading, it will wait until loading is done.
    /// If it is any other state, it will be a noop.
    async fn load(&self) {
        enum Action {
            Load,
            Wait,
            None,
        }
        let mut action = Action::None;
        self.state.send_if_modified(|guard| match guard.deref() {
            BaoFileStorage::Initial => {
                *guard = BaoFileStorage::Loading;
                action = Action::Load;
                true
            }
            BaoFileStorage::Loading => {
                action = Action::Wait;
                false
            }
            _ => false,
        });
        match action {
            Action::Load => {
                let state = if self.id == Hash::EMPTY {
                    BaoFileStorage::Complete(CompleteStorage {
                        data: MemOrFile::Mem(Bytes::new()),
                        outboard: MemOrFile::empty(),
                    })
                } else {
                    // we must assign a new state even in the error case, otherwise
                    // tasks waiting for loading would stall!
                    match self.global.db.get(self.id).await {
                        Ok(state) => match BaoFileStorage::open(state, self).await {
                            Ok(handle) => handle,
                            Err(_) => BaoFileStorage::Poisoned,
                        },
                        Err(_) => BaoFileStorage::Poisoned,
                    }
                };
                self.state.send_replace(state);
            }
            Action::Wait => {
                // we are in state loading already, so we just need to wait for the
                // other task to complete loading.
                while matches!(self.state.borrow().deref(), BaoFileStorage::Loading) {
                    self.state.0.subscribe().changed().await.ok();
                }
            }
            Action::None => {}
        }
    }

    /// Write a batch and notify the db
    async fn write_batch(&self, batch: &[BaoContentItem], bitfield: &Bitfield) -> io::Result<()> {
        trace!("write_batch bitfield={:?} batch={}", bitfield, batch.len());
        let mut res = Ok(None);
        self.state.send_if_modified(|state| {
            let Ok((state1, update)) = state.take().write_batch(batch, bitfield, self) else {
                res = Err(io::Error::other("write batch failed"));
                return false;
            };
            res = Ok(update);
            *state = state1;
            true
        });
        if let Some(update) = res? {
            self.global.db.update(self.id, update).await?;
        }
        Ok(())
    }

    /// An AsyncSliceReader for the data file.
    ///
    /// Caution: this is a reader for the unvalidated data file. Reading this
    /// can produce data that does not match the hash.
    #[allow(refining_impl_trait_internal)]
    fn data_reader(&self) -> DataReader {
        DataReader(self.state.clone())
    }

    /// An AsyncSliceReader for the outboard file.
    ///
    /// The outboard file is used to validate the data file. It is not guaranteed
    /// to be complete.
    #[allow(refining_impl_trait_internal)]
    fn outboard_reader(&self) -> OutboardReader {
        OutboardReader(self.state.clone())
    }

    /// The most precise known total size of the data file.
    fn current_size(&self) -> io::Result<u64> {
        match self.state.borrow().deref() {
            BaoFileStorage::Complete(mem) => Ok(mem.size()),
            BaoFileStorage::PartialMem(mem) => Ok(mem.current_size()),
            BaoFileStorage::Partial(file) => file.current_size(),
            BaoFileStorage::Poisoned => Err(io::Error::other("poisoned storage")),
            BaoFileStorage::Initial => Err(io::Error::other("initial")),
            BaoFileStorage::Loading => Err(io::Error::other("loading")),
            BaoFileStorage::NonExisting => Err(io::ErrorKind::NotFound.into()),
        }
    }

    /// The most precise known total size of the data file.
    fn bitfield(&self) -> io::Result<Bitfield> {
        match self.state.borrow().deref() {
            BaoFileStorage::Complete(mem) => Ok(mem.bitfield()),
            BaoFileStorage::PartialMem(mem) => Ok(mem.bitfield().clone()),
            BaoFileStorage::Partial(file) => Ok(file.bitfield().clone()),
            BaoFileStorage::Poisoned => Err(io::Error::other("poisoned storage")),
            BaoFileStorage::Initial => Err(io::Error::other("initial")),
            BaoFileStorage::Loading => Err(io::Error::other("loading")),
            BaoFileStorage::NonExisting => Err(io::ErrorKind::NotFound.into()),
        }
    }
}

impl HashContext {
    /// The outboard for the file.
    pub fn outboard(&self) -> io::Result<PreOrderOutboard<OutboardReader>> {
        let tree = BaoTree::new(self.current_size()?, IROH_BLOCK_SIZE);
        let outboard = self.outboard_reader();
        Ok(PreOrderOutboard {
            root: blake3::Hash::from(self.id),
            tree,
            data: outboard,
        })
    }

    fn db(&self) -> &meta::Db {
        &self.global.db
    }

    pub fn options(&self) -> &Arc<Options> {
        &self.global.options
    }

    pub fn protect(&self, parts: impl IntoIterator<Item = BaoFilePart>) {
        self.global.protect.protect(self.id, parts);
    }

    /// Update the entry state in the database, and wait for completion.
    pub async fn update_await(&self, state: EntryState<Bytes>) -> io::Result<()> {
        self.db().update_await(self.id, state).await?;
        Ok(())
    }

    pub async fn get_entry_state(&self) -> io::Result<Option<EntryState<Bytes>>> {
        let hash = self.id;
        if hash == Hash::EMPTY {
            return Ok(Some(EntryState::Complete {
                data_location: DataLocation::Inline(Bytes::new()),
                outboard_location: OutboardLocation::NotNeeded,
            }));
        };
        self.db().get(hash).await
    }

    /// Update the entry state in the database, and wait for completion.
    pub async fn set(&self, state: EntryState<Bytes>) -> io::Result<()> {
        self.db().set(self.id, state).await
    }
}

impl Actor {
    fn db(&self) -> &meta::Db {
        &self.context.db
    }

    fn context(&self) -> Arc<TaskContext> {
        self.context.clone()
    }

    fn spawn(&mut self, fut: impl Future<Output = ()> + Send + 'static) {
        let span = tracing::Span::current();
        self.tasks.spawn(fut.instrument(span));
    }

    fn log_task_result(res: Result<(), JoinError>) {
        match res {
            Ok(_) => {}
            Err(e) => {
                error!("task failed: {e}");
            }
        }
    }

    async fn create_temp_tag(&mut self, cmd: CreateTempTagMsg) {
        let CreateTempTagMsg { tx, inner, .. } = cmd;
        let mut tt = self.temp_tags.create(inner.scope, inner.value);
        if tx.is_rpc() {
            tt.leak();
        }
        tx.send(tt).await.ok();
    }

    async fn handle_command(&mut self, cmd: Command) {
        let span = cmd.parent_span();
        let _entered = span.enter();
        match cmd {
            Command::SyncDb(cmd) => {
                trace!("{cmd:?}");
                self.db().send(cmd.into()).await.ok();
            }
            Command::WaitIdle(cmd) => {
                trace!("{cmd:?}");
                if self.tasks.is_empty() {
                    // we are currently idle
                    cmd.tx.send(()).await.ok();
                } else {
                    // wait for idle state
                    self.idle_waiters.push(cmd.tx);
                }
            }
            Command::Shutdown(cmd) => {
                trace!("{cmd:?}");
                self.db().send(cmd.into()).await.ok();
            }
            Command::CreateTag(cmd) => {
                trace!("{cmd:?}");
                self.db().send(cmd.into()).await.ok();
            }
            Command::SetTag(cmd) => {
                trace!("{cmd:?}");
                self.db().send(cmd.into()).await.ok();
            }
            Command::ListTags(cmd) => {
                trace!("{cmd:?}");
                self.db().send(cmd.into()).await.ok();
            }
            Command::DeleteTags(cmd) => {
                trace!("{cmd:?}");
                self.db().send(cmd.into()).await.ok();
            }
            Command::RenameTag(cmd) => {
                trace!("{cmd:?}");
                self.db().send(cmd.into()).await.ok();
            }
            Command::ClearProtected(cmd) => {
                trace!("{cmd:?}");
                self.db().send(cmd.into()).await.ok();
            }
            Command::BlobStatus(cmd) => {
                trace!("{cmd:?}");
                self.db().send(cmd.into()).await.ok();
            }
            Command::DeleteBlobs(cmd) => {
                trace!("{cmd:?}");
                self.db().send(cmd.into()).await.ok();
            }
            Command::ListBlobs(cmd) => {
                trace!("{cmd:?}");
                if let Ok(snapshot) = self.db().snapshot(cmd.span.clone()).await {
                    self.spawn(list_blobs(snapshot, cmd));
                }
            }
            Command::Batch(cmd) => {
                trace!("{cmd:?}");
                let (id, scope) = self.temp_tags.create_scope();
                self.spawn(handle_batch(cmd, id, scope, self.context()));
            }
            Command::CreateTempTag(cmd) => {
                trace!("{cmd:?}");
                self.create_temp_tag(cmd).await;
            }
            Command::ListTempTags(cmd) => {
                trace!("{cmd:?}");
                let tts = self.temp_tags.list();
                cmd.tx.send(tts).await.ok();
            }
            Command::ImportBytes(cmd) => {
                trace!("{cmd:?}");
                self.spawn(import_bytes(cmd, self.context()));
            }
            Command::ImportByteStream(cmd) => {
                trace!("{cmd:?}");
                self.spawn(import_byte_stream(cmd, self.context()));
            }
            Command::ImportPath(cmd) => {
                trace!("{cmd:?}");
                self.spawn(import_path(cmd, self.context()));
            }
            Command::ExportPath(cmd) => {
                trace!("{cmd:?}");
                cmd.spawn(&mut self.handles, &mut self.tasks).await;
            }
            Command::ExportBao(cmd) => {
                trace!("{cmd:?}");
                cmd.spawn(&mut self.handles, &mut self.tasks).await;
            }
            Command::ExportRanges(cmd) => {
                trace!("{cmd:?}");
                cmd.spawn(&mut self.handles, &mut self.tasks).await;
            }
            Command::ImportBao(cmd) => {
                trace!("{cmd:?}");
                cmd.spawn(&mut self.handles, &mut self.tasks).await;
            }
            Command::Observe(cmd) => {
                trace!("{cmd:?}");
                cmd.spawn(&mut self.handles, &mut self.tasks).await;
            }
        }
    }

    async fn handle_fs_command(&mut self, cmd: InternalCommand) {
        let span = cmd.parent_span();
        let _entered = span.enter();
        match cmd {
            InternalCommand::Dump(cmd) => {
                trace!("{cmd:?}");
                self.db().send(cmd.into()).await.ok();
            }
            InternalCommand::ClearScope(cmd) => {
                trace!("{cmd:?}");
                self.temp_tags.end_scope(cmd.scope);
            }
            InternalCommand::FinishImport(cmd) => {
                trace!("{cmd:?}");
                if cmd.hash == Hash::EMPTY {
                    cmd.tx
                        .send(AddProgressItem::Done(TempTag::leaking_empty(cmd.format)))
                        .await
                        .ok();
                } else {
                    let tt = self.temp_tags.create(
                        cmd.scope,
                        HashAndFormat {
                            hash: cmd.hash,
                            format: cmd.format,
                        },
                    );
                    (tt, cmd).spawn(&mut self.handles, &mut self.tasks).await;
                }
            }
        }
    }

    async fn run(mut self) {
        loop {
            tokio::select! {
                task = self.handles.tick() => {
                    if let Some(task) = task {
                        self.spawn(task);
                    }
                }
                cmd = self.cmd_rx.recv() => {
                    let Some(cmd) = cmd else {
                        break;
                    };
                    self.handle_command(cmd).await;
                }
                Some(cmd) = self.fs_cmd_rx.recv() => {
                    self.handle_fs_command(cmd).await;
                }
                Some(res) = self.tasks.join_next(), if !self.tasks.is_empty() => {
                    Self::log_task_result(res);
                    if self.tasks.is_empty() {
                        for tx in self.idle_waiters.drain(..) {
                            tx.send(()).await.ok();
                        }
                    }
                }
            }
        }
        self.handles.shutdown().await;
        while let Some(res) = self.tasks.join_next().await {
            Self::log_task_result(res);
        }
    }

    async fn new(
        db_path: PathBuf,
        rt: RtWrapper,
        cmd_rx: tokio::sync::mpsc::Receiver<Command>,
        fs_commands_rx: tokio::sync::mpsc::Receiver<InternalCommand>,
        fs_commands_tx: tokio::sync::mpsc::Sender<InternalCommand>,
        options: Arc<Options>,
    ) -> Result<Self> {
        trace!(
            "creating data directory: {}",
            options.path.data_path.display()
        );
        fs::create_dir_all(&options.path.data_path)?;
        trace!(
            "creating temp directory: {}",
            options.path.temp_path.display()
        );
        fs::create_dir_all(&options.path.temp_path)?;
        trace!(
            "creating parent directory for db file{}",
            db_path.parent().unwrap().display()
        );
        fs::create_dir_all(db_path.parent().unwrap())?;
        let (db_send, db_recv) = tokio::sync::mpsc::channel(100);
        let (protect, ds) = delete_set::pair(Arc::new(options.path.clone()));
        let db_actor = meta::Actor::new(db_path, db_recv, ds, options.batch.clone())?;
        let slot_context = Arc::new(TaskContext {
            options: options.clone(),
            db: meta::Db::new(db_send),
            internal_cmd_tx: fs_commands_tx,
            protect,
        });
        rt.spawn(db_actor.run());
        Ok(Self {
            context: slot_context.clone(),
            cmd_rx,
            fs_cmd_rx: fs_commands_rx,
            tasks: JoinSet::new(),
            handles: EntityManagerState::new(slot_context, 1024, 32, 32, 2),
            temp_tags: Default::default(),
            idle_waiters: Vec::new(),
            _rt: rt,
        })
    }
}

trait HashSpecificCommand: HashSpecific + Send + 'static {
    /// Handle the command on success by spawning a task into the per-hash context.
    fn handle(self, ctx: HashContext) -> impl Future<Output = ()> + Send + 'static;

    /// Opportunity to send an error if spawning fails due to the task being busy (inbox full)
    /// or dead (e.g. panic in one of the running tasks).
    fn on_error(self, arg: SpawnArg<EmParams>) -> impl Future<Output = ()> + Send + 'static;

    async fn spawn(
        self,
        manager: &mut entity_manager::EntityManagerState<EmParams>,
        tasks: &mut JoinSet<()>,
    ) where
        Self: Sized,
    {
        let span = tracing::Span::current();
        let task = manager
            .spawn(self.hash(), |arg| {
                async move {
                    match arg {
                        SpawnArg::Active(state) => {
                            self.handle(state).await;
                        }
                        SpawnArg::Busy => {
                            self.on_error(arg).await;
                        }
                        SpawnArg::Dead => {
                            self.on_error(arg).await;
                        }
                    }
                }
                .instrument(span)
            })
            .await;
        if let Some(task) = task {
            tasks.spawn(task);
        }
    }
}

impl HashSpecificCommand for ObserveMsg {
    async fn handle(self, ctx: HashContext) {
        ctx.observe(self).await
    }
    async fn on_error(self, _arg: SpawnArg<EmParams>) {}
}
impl HashSpecificCommand for ExportPathMsg {
    async fn handle(self, ctx: HashContext) {
        ctx.export_path(self).await
    }
    async fn on_error(self, arg: SpawnArg<EmParams>) {
        let err = match arg {
            SpawnArg::Busy => io::ErrorKind::ResourceBusy.into(),
            SpawnArg::Dead => io::Error::other("entity is dead"),
            _ => unreachable!(),
        };
        self.tx
            .send(ExportProgressItem::Error(api::Error::from(err)))
            .await
            .ok();
    }
}
impl HashSpecificCommand for ExportBaoMsg {
    async fn handle(self, ctx: HashContext) {
        ctx.export_bao(self).await
    }
    async fn on_error(self, arg: SpawnArg<EmParams>) {
        let err = match arg {
            SpawnArg::Busy => io::ErrorKind::ResourceBusy.into(),
            SpawnArg::Dead => io::Error::other("entity is dead"),
            _ => unreachable!(),
        };
        self.tx
            .send(EncodedItem::Error(bao_tree::io::EncodeError::Io(err)))
            .await
            .ok();
    }
}
impl HashSpecificCommand for ExportRangesMsg {
    async fn handle(self, ctx: HashContext) {
        ctx.export_ranges(self).await
    }
    async fn on_error(self, arg: SpawnArg<EmParams>) {
        let err = match arg {
            SpawnArg::Busy => io::ErrorKind::ResourceBusy.into(),
            SpawnArg::Dead => io::Error::other("entity is dead"),
            _ => unreachable!(),
        };
        self.tx
            .send(ExportRangesItem::Error(api::Error::from(err)))
            .await
            .ok();
    }
}
impl HashSpecificCommand for ImportBaoMsg {
    async fn handle(self, ctx: HashContext) {
        ctx.import_bao(self).await
    }
    async fn on_error(self, arg: SpawnArg<EmParams>) {
        let err = match arg {
            SpawnArg::Busy => io::ErrorKind::ResourceBusy.into(),
            SpawnArg::Dead => io::Error::other("entity is dead"),
            _ => unreachable!(),
        };
        self.tx.send(Err(api::Error::from(err))).await.ok();
    }
}
impl HashSpecific for (TempTag, ImportEntryMsg) {
    fn hash(&self) -> Hash {
        self.1.hash()
    }
}
impl HashSpecificCommand for (TempTag, ImportEntryMsg) {
    async fn handle(self, ctx: HashContext) {
        let (tt, cmd) = self;
        ctx.finish_import(cmd, tt).await
    }
    async fn on_error(self, arg: SpawnArg<EmParams>) {
        let err = match arg {
            SpawnArg::Busy => io::ErrorKind::ResourceBusy.into(),
            SpawnArg::Dead => io::Error::other("entity is dead"),
            _ => unreachable!(),
        };
        self.1.tx.send(AddProgressItem::Error(err)).await.ok();
    }
}

struct RtWrapper(Option<tokio::runtime::Runtime>);

impl From<tokio::runtime::Runtime> for RtWrapper {
    fn from(rt: tokio::runtime::Runtime) -> Self {
        Self(Some(rt))
    }
}

impl fmt::Debug for RtWrapper {
    fn fmt(&self, f: &mut fmt::Formatter<'_>) -> fmt::Result {
        ValueOrPoisioned(self.0.as_ref()).fmt(f)
    }
}

impl Deref for RtWrapper {
    type Target = tokio::runtime::Runtime;

    fn deref(&self) -> &Self::Target {
        self.0.as_ref().unwrap()
    }
}

impl Drop for RtWrapper {
    fn drop(&mut self) {
        if let Some(rt) = self.0.take() {
            trace!("dropping tokio runtime");
            tokio::task::block_in_place(|| {
                drop(rt);
            });
            trace!("dropped tokio runtime");
        }
    }
}

async fn handle_batch(cmd: BatchMsg, id: Scope, scope: Arc<TempTagScope>, ctx: Arc<TaskContext>) {
    if let Err(cause) = handle_batch_impl(cmd, id, &scope).await {
        error!("batch failed: {cause}");
    }
    ctx.clear_scope(id).await;
}

async fn handle_batch_impl(cmd: BatchMsg, id: Scope, scope: &Arc<TempTagScope>) -> api::Result<()> {
    let BatchMsg { tx, mut rx, .. } = cmd;
    trace!("created scope {}", id);
    tx.send(id).await.map_err(api::Error::other)?;
    while let Some(msg) = rx.recv().await? {
        match msg {
            BatchResponse::Drop(msg) => scope.on_drop(&msg),
            BatchResponse::Ping => {}
        }
    }
    Ok(())
}

/// The minimal API you need to implement for an entity for a store to work.
trait EntityApi {
    /// Import from a stream of n0 bao encoded data.
    async fn import_bao(&self, cmd: ImportBaoMsg);
    /// Finish an import from a local file or memory.
    async fn finish_import(&self, cmd: ImportEntryMsg, tt: TempTag);
    /// Observe the bitfield of the entry.
    async fn observe(&self, cmd: ObserveMsg);
    /// Export byte ranges of the entry as data
    async fn export_ranges(&self, cmd: ExportRangesMsg);
    /// Export chunk ranges of the entry as a n0 bao encoded stream.
    async fn export_bao(&self, cmd: ExportBaoMsg);
    /// Export the entry to a local file.
    async fn export_path(&self, cmd: ExportPathMsg);
    /// Persist the entry at the end of its lifecycle.
    async fn persist(&self);
}

/// A more opinionated API that can be used as a helper to save implementation
/// effort when implementing the EntityApi trait.
trait SyncEntityApi: EntityApi {
    /// Load the entry state from the database. This must make sure that it is
    /// not run concurrently, so if load is called multiple times, all but one
    /// must wait. You can use a tokio::sync::OnceCell or similar to achieve this.
    async fn load(&self);

    /// Get a synchronous reader for the data file.
    fn data_reader(&self) -> impl ReadBytesAt;

    /// Get a synchronous reader for the outboard file.
    fn outboard_reader(&self) -> impl ReadAt;

    /// Get the best known size of the data file.
    fn current_size(&self) -> io::Result<u64>;

    /// Get the bitfield of the entry.
    fn bitfield(&self) -> io::Result<Bitfield>;

    /// Write a batch of content items to the entry.
    async fn write_batch(&self, batch: &[BaoContentItem], bitfield: &Bitfield) -> io::Result<()>;
}

/// The high level entry point per entry.
impl EntityApi for HashContext {
    #[instrument(skip_all, fields(hash = %cmd.hash_short()))]
    async fn import_bao(&self, cmd: ImportBaoMsg) {
        trace!("{cmd:?}");
        self.load().await;
        let ImportBaoMsg {
            inner: ImportBaoRequest { size, .. },
            rx,
            tx,
            ..
        } = cmd;
        let res = import_bao_impl(self, size, rx).await;
        trace!("{res:?}");
        tx.send(res).await.ok();
    }

    #[instrument(skip_all, fields(hash = %cmd.hash_short()))]
    async fn observe(&self, cmd: ObserveMsg) {
        trace!("{cmd:?}");
        self.load().await;
        BaoFileStorageSubscriber::new(self.state.subscribe())
            .forward(cmd.tx)
            .await
            .ok();
    }

    #[instrument(skip_all, fields(hash = %cmd.hash_short()))]
    async fn export_ranges(&self, mut cmd: ExportRangesMsg) {
        trace!("{cmd:?}");
        self.load().await;
        if let Err(cause) = export_ranges_impl(self, cmd.inner, &mut cmd.tx).await {
            cmd.tx
                .send(ExportRangesItem::Error(cause.into()))
                .await
                .ok();
        }
    }

    #[instrument(skip_all, fields(hash = %cmd.hash_short()))]
    async fn export_bao(&self, mut cmd: ExportBaoMsg) {
        trace!("{cmd:?}");
        self.load().await;
        if let Err(cause) = export_bao_impl(self, cmd.inner, &mut cmd.tx).await {
            // if the entry is in state NonExisting, this will be an io error with
            // kind NotFound. So we must not wrap this somehow but pass it on directly.
            cmd.tx
                .send(bao_tree::io::EncodeError::Io(cause).into())
                .await
                .ok();
        }
    }

    #[instrument(skip_all, fields(hash = %cmd.hash_short()))]
    async fn export_path(&self, cmd: ExportPathMsg) {
        trace!("{cmd:?}");
        self.load().await;
        let ExportPathMsg { inner, mut tx, .. } = cmd;
        if let Err(cause) = export_path_impl(self, inner, &mut tx).await {
            tx.send(cause.into()).await.ok();
        }
    }

    #[instrument(skip_all, fields(hash = %cmd.hash_short()))]
    async fn finish_import(&self, cmd: ImportEntryMsg, mut tt: TempTag) {
        trace!("{cmd:?}");
        self.load().await;
        let res = match finish_import_impl(self, cmd.inner).await {
            Ok(()) => {
                // for a remote call, we can't have the on_drop callback, so we have to leak the temp tag
                // it will be cleaned up when either the process exits or scope ends
                if cmd.tx.is_rpc() {
                    trace!("leaking temp tag {}", tt.hash_and_format());
                    tt.leak();
                }
                AddProgressItem::Done(tt)
            }
            Err(cause) => AddProgressItem::Error(cause),
        };
        cmd.tx.send(res).await.ok();
    }

    #[instrument(skip_all, fields(hash = %self.id.fmt_short()))]
    async fn persist(&self) {
        self.state.send_if_modified(|guard| {
            let hash = &self.id;
            let BaoFileStorage::Partial(fs) = guard.take() else {
                return false;
            };
            let path = self.global.options.path.bitfield_path(hash);
            trace!("writing bitfield for hash {} to {}", hash, path.display());
            if let Err(cause) = fs.sync_all(&path) {
                error!(
                    "failed to write bitfield for {} at {}: {:?}",
                    hash,
                    path.display(),
                    cause
                );
            }
            false
        });
    }
}

async fn finish_import_impl(ctx: &HashContext, import_data: ImportEntry) -> io::Result<()> {
    if ctx.id == Hash::EMPTY {
        return Ok(()); // nothing to do for the empty hash
    }
    let ImportEntry {
        source,
        hash,
        outboard,
        ..
    } = import_data;
    let options = ctx.options();
    match &source {
        ImportSource::Memory(data) => {
            debug_assert!(options.is_inlined_data(data.len() as u64));
        }
        ImportSource::External(_, _, size) => {
            debug_assert!(!options.is_inlined_data(*size));
        }
        ImportSource::TempFile(_, _, size) => {
            debug_assert!(!options.is_inlined_data(*size));
        }
    }
    ctx.load().await;
    let handle = &ctx.state;
    // if I do have an existing handle, I have to possibly deal with observers.
    // if I don't have an existing handle, there are 2 cases:
    //   the entry exists in the db, but we don't have a handle
    //   the entry does not exist at all.
    // convert the import source to a data location and drop the open files
    ctx.protect([BaoFilePart::Data, BaoFilePart::Outboard]);
    let data_location = match source {
        ImportSource::Memory(data) => DataLocation::Inline(data),
        ImportSource::External(path, _file, size) => DataLocation::External(vec![path], size),
        ImportSource::TempFile(path, _file, size) => {
            // this will always work on any unix, but on windows there might be an issue if the target file is open!
            // possibly open with FILE_SHARE_DELETE on windows?
            let target = ctx.options().path.data_path(&hash);
            trace!(
                "moving temp file to owned data location: {} -> {}",
                path.display(),
                target.display()
            );
            if let Err(cause) = fs::rename(&path, &target) {
                error!(
                    "failed to move temp file {} to owned data location {}: {cause}",
                    path.display(),
                    target.display()
                );
            }
            DataLocation::Owned(size)
        }
    };
    let outboard_location = match outboard {
        MemOrFile::Mem(bytes) if bytes.is_empty() => OutboardLocation::NotNeeded,
        MemOrFile::Mem(bytes) => OutboardLocation::Inline(bytes),
        MemOrFile::File(path) => {
            // the same caveat as above applies here
            let target = ctx.options().path.outboard_path(&hash);
            trace!(
                "moving temp file to owned outboard location: {} -> {}",
                path.display(),
                target.display()
            );
            if let Err(cause) = fs::rename(&path, &target) {
                error!(
                    "failed to move temp file {} to owned outboard location {}: {cause}",
                    path.display(),
                    target.display()
                );
            }
            OutboardLocation::Owned
        }
    };
    let data = match &data_location {
        DataLocation::Inline(data) => MemOrFile::Mem(data.clone()),
        DataLocation::Owned(size) => {
            let path = ctx.options().path.data_path(&hash);
            let file = fs::File::open(&path)?;
            MemOrFile::File(FixedSize::new(file, *size))
        }
        DataLocation::External(paths, size) => {
            let Some(path) = paths.iter().next() else {
                return Err(io::Error::other("no external data path"));
            };
            let file = fs::File::open(path)?;
            MemOrFile::File(FixedSize::new(file, *size))
        }
    };
    let outboard = match &outboard_location {
        OutboardLocation::NotNeeded => MemOrFile::empty(),
        OutboardLocation::Inline(data) => MemOrFile::Mem(data.clone()),
        OutboardLocation::Owned => {
            let path = ctx.options().path.outboard_path(&hash);
            let file = fs::File::open(&path)?;
            MemOrFile::File(file)
        }
    };
    handle.complete(data, outboard);
    let state = EntryState::Complete {
        data_location,
        outboard_location,
    };
    ctx.update_await(state).await?;
    Ok(())
}

fn chunk_range(leaf: &Leaf) -> ChunkRanges {
    let start = ChunkNum::chunks(leaf.offset);
    let end = ChunkNum::chunks(leaf.offset + leaf.data.len() as u64);
    (start..end).into()
}

async fn import_bao_impl(
    ctx: &HashContext,
    size: NonZeroU64,
    mut rx: mpsc::Receiver<BaoContentItem>,
) -> api::Result<()> {
    trace!("importing bao: {} {} bytes", ctx.id.fmt_short(), size);
    let mut batch = Vec::<BaoContentItem>::new();
    let mut ranges = ChunkRanges::empty();
    while let Some(item) = rx.recv().await? {
        // if the batch is not empty, the last item is a leaf and the current item is a parent, write the batch
        if !batch.is_empty() && batch[batch.len() - 1].is_leaf() && item.is_parent() {
            let bitfield = Bitfield::new_unchecked(ranges, size.into());
            ctx.write_batch(&batch, &bitfield).await?;
            batch.clear();
            ranges = ChunkRanges::empty();
        }
        if let BaoContentItem::Leaf(leaf) = &item {
            let leaf_range = chunk_range(leaf);
            if is_validated(size, &leaf_range) && size.get() != leaf.offset + leaf.data.len() as u64
            {
                return Err(api::Error::io(io::ErrorKind::InvalidData, "invalid size"));
            }
            ranges |= leaf_range;
        }
        batch.push(item);
    }
    if !batch.is_empty() {
        let bitfield = Bitfield::new_unchecked(ranges, size.into());
        ctx.write_batch(&batch, &bitfield).await?;
    }
    Ok(())
}

async fn export_ranges_impl(
    ctx: &HashContext,
    cmd: ExportRangesRequest,
    tx: &mut mpsc::Sender<ExportRangesItem>,
) -> io::Result<()> {
    let ExportRangesRequest { ranges, hash } = cmd;
    trace!(
        "exporting ranges: {hash} {ranges:?} size={}",
        ctx.current_size()?
    );
    let bitfield = ctx.bitfield()?;
    let data = ctx.data_reader();
    let size = bitfield.size();
    for range in ranges.iter() {
        let range = match range {
            RangeSetRange::Range(range) => size.min(*range.start)..size.min(*range.end),
            RangeSetRange::RangeFrom(range) => size.min(*range.start)..size,
        };
        let requested = ChunkRanges::bytes(range.start..range.end);
        if !bitfield.ranges.is_superset(&requested) {
            return Err(io::Error::other(format!(
                "missing range: {requested:?}, present: {bitfield:?}",
            )));
        }
        let bs = 1024;
        let mut offset = range.start;
        loop {
            let end: u64 = (offset + bs).min(range.end);
            let size = (end - offset) as usize;
            let res = data.read_bytes_at(offset, size);
            tx.send(ExportRangesItem::Data(Leaf { offset, data: res? }))
                .await?;
            offset = end;
            if offset >= range.end {
                break;
            }
        }
    }
    Ok(())
}

async fn export_bao_impl(
    ctx: &HashContext,
    cmd: ExportBaoRequest,
    tx: &mut mpsc::Sender<EncodedItem>,
) -> io::Result<()> {
    let ExportBaoRequest { ranges, hash, .. } = cmd;
    let outboard = ctx.outboard()?;
    let size = outboard.tree.size();
    if size == 0 && cmd.hash != Hash::EMPTY {
        // we have no data whatsoever, so we stop here
        return Ok(());
    }
    trace!("exporting bao: {hash} {ranges:?} size={size}",);
    let data = ctx.data_reader();
    let tx = BaoTreeSender::new(tx);
    traverse_ranges_validated(data, outboard, &ranges, tx).await?;
    Ok(())
}

async fn export_path_impl(
    ctx: &HashContext,
    cmd: ExportPathRequest,
    tx: &mut mpsc::Sender<ExportProgressItem>,
) -> api::Result<()> {
    let ExportPathRequest { mode, target, .. } = cmd;
    if !target.is_absolute() {
        return Err(api::Error::io(
            io::ErrorKind::InvalidInput,
            "path is not absolute",
        ));
    }
    if let Some(parent) = target.parent() {
        fs::create_dir_all(parent)?;
    }
    let state = ctx.get_entry_state().await?;
    let (data_location, outboard_location) = match state {
        Some(EntryState::Complete {
            data_location,
            outboard_location,
        }) => (data_location, outboard_location),
        Some(EntryState::Partial { .. }) => {
            return Err(api::Error::io(
                io::ErrorKind::InvalidInput,
                "cannot export partial entry",
            ));
        }
        None => {
            return Err(api::Error::io(io::ErrorKind::NotFound, "no entry found"));
        }
    };
    trace!("exporting {} to {}", cmd.hash.to_hex(), target.display());
    let (data, mut external) = match data_location {
        DataLocation::Inline(data) => (MemOrFile::Mem(data), vec![]),
        DataLocation::Owned(size) => (
            MemOrFile::File((ctx.options().path.data_path(&cmd.hash), size)),
            vec![],
        ),
        DataLocation::External(paths, size) => (
            MemOrFile::File((
                paths.first().cloned().ok_or_else(|| {
                    io::Error::new(io::ErrorKind::NotFound, "no external data path")
                })?,
                size,
            )),
            paths,
        ),
    };
    let size = match &data {
        MemOrFile::Mem(data) => data.len() as u64,
        MemOrFile::File((_, size)) => *size,
    };
    tx.send(ExportProgressItem::Size(size))
        .await
        .map_err(api::Error::other)?;
    match data {
        MemOrFile::Mem(data) => {
            let mut target = fs::File::create(&target)?;
            target.write_all(&data)?;
        }
        MemOrFile::File((source_path, size)) => match mode {
            ExportMode::Copy => {
                let res = reflink_or_copy_with_progress(&source_path, &target, size, tx).await?;
                trace!(
                    "exported {} to {}, {res:?}",
                    source_path.display(),
                    target.display()
                );
            }
            ExportMode::TryReference => {
                if !external.is_empty() {
                    // the file already exists externally, so we need to copy it.
                    // if the OS supports reflink, we might as well use that.
                    let res =
                        reflink_or_copy_with_progress(&source_path, &target, size, tx).await?;
                    trace!(
                        "exported {} also to {}, {res:?}",
                        source_path.display(),
                        target.display()
                    );
                    external.push(target);
                    external.sort();
                    external.dedup();
                    external.truncate(MAX_EXTERNAL_PATHS);
                } else {
                    // the file was previously owned, so we can just move it.
                    // if that fails with ERR_CROSS, we fall back to copy.
                    match std::fs::rename(&source_path, &target) {
                        Ok(()) => {}
                        Err(cause) => {
                            const ERR_CROSS: i32 = 18;
                            if cause.raw_os_error() == Some(ERR_CROSS) {
                                reflink_or_copy_with_progress(&source_path, &target, size, tx)
                                    .await?;
                            } else {
                                return Err(cause.into());
                            }
                        }
                    }
                    external.push(target);
                };
                // setting the new entry state will also take care of deleting the owned data file!
                ctx.set(EntryState::Complete {
                    data_location: DataLocation::External(external, size),
                    outboard_location,
                })
                .await?;
            }
        },
    }
    tx.send(ExportProgressItem::Done)
        .await
        .map_err(api::Error::other)?;
    Ok(())
}

trait CopyProgress: RpcMessage {
    fn from_offset(offset: u64) -> Self;
}

impl CopyProgress for ExportProgressItem {
    fn from_offset(offset: u64) -> Self {
        ExportProgressItem::CopyProgress(offset)
    }
}

impl CopyProgress for AddProgressItem {
    fn from_offset(offset: u64) -> Self {
        AddProgressItem::CopyProgress(offset)
    }
}

#[derive(Debug)]
enum CopyResult {
    Reflinked,
    Copied,
}

async fn reflink_or_copy_with_progress(
    from: impl AsRef<Path>,
    to: impl AsRef<Path>,
    size: u64,
    tx: &mut mpsc::Sender<impl CopyProgress>,
) -> io::Result<CopyResult> {
    let from = from.as_ref();
    let to = to.as_ref();
    if reflink_copy::reflink(from, to).is_ok() {
        return Ok(CopyResult::Reflinked);
    }
    let source = fs::File::open(from)?;
    let mut target = fs::File::create(to)?;
    copy_with_progress(source, size, &mut target, tx).await?;
    Ok(CopyResult::Copied)
}

async fn copy_with_progress<T: CopyProgress>(
    file: impl ReadAt,
    size: u64,
    target: &mut impl Write,
    tx: &mut mpsc::Sender<T>,
) -> io::Result<()> {
    let mut offset = 0;
    let mut buf = vec![0u8; 1024 * 1024];
    while offset < size {
        let remaining = buf.len().min((size - offset) as usize);
        let buf: &mut [u8] = &mut buf[..remaining];
        file.read_exact_at(offset, buf)?;
        target.write_all(buf)?;
        tx.try_send(T::from_offset(offset))
            .await
            .map_err(|_e| io::Error::other(""))?;
        yield_now().await;
        offset += buf.len() as u64;
    }
    Ok(())
}

impl FsStore {
    /// Load or create a new store.
    pub async fn load(root: impl AsRef<Path>) -> Result<Self> {
        let path = root.as_ref();
        let db_path = path.join("blobs.db");
        let options = Options::new(path);
        Self::load_with_opts(db_path, options).await
    }

    /// Load or create a new store with custom options, returning an additional sender for file store specific commands.
    pub async fn load_with_opts(db_path: PathBuf, options: Options) -> Result<FsStore> {
        static THREAD_NR: AtomicU64 = AtomicU64::new(0);
        let rt = tokio::runtime::Builder::new_multi_thread()
            .thread_name_fn(|| {
                format!(
                    "iroh-blob-store-{}",
                    THREAD_NR.fetch_add(1, Ordering::Relaxed)
                )
            })
            .enable_time()
            .build()?;
        let handle = rt.handle().clone();
        let (commands_tx, commands_rx) = tokio::sync::mpsc::channel(100);
        let (fs_commands_tx, fs_commands_rx) = tokio::sync::mpsc::channel(100);
        let gc_config = options.gc.clone();
        let actor = handle
            .spawn(Actor::new(
                db_path,
                rt.into(),
                commands_rx,
                fs_commands_rx,
                fs_commands_tx.clone(),
                Arc::new(options),
            ))
            .await
            .anyerr()??;
        handle.spawn(actor.run());
        let store = FsStore::new(commands_tx.into(), fs_commands_tx);
        if let Some(config) = gc_config {
            handle.spawn(run_gc(store.deref().clone(), config));
        }
        Ok(store)
    }
}

/// A file based store.
///
/// A store can be created using [`load`](FsStore::load) or [`load_with_opts`](FsStore::load_with_opts).
/// Load will use the default options and create the required directories, while load_with_opts allows
/// you to customize the options and the location of the database. Both variants will create the database
/// if it does not exist, and load an existing database if one is found at the configured location.
///
/// In addition to implementing the [`Store`](`crate::api::Store`) API via [`Deref`](`std::ops::Deref`),
/// there are a few additional methods that are specific to file based stores, such as [`dump`](FsStore::dump).
#[derive(Debug, Clone)]
pub struct FsStore {
    sender: ApiClient,
    db: tokio::sync::mpsc::Sender<InternalCommand>,
}

impl From<FsStore> for Store {
    fn from(value: FsStore) -> Self {
        Store::from_sender(value.sender)
    }
}

impl Deref for FsStore {
    type Target = Store;

    fn deref(&self) -> &Self::Target {
        Store::ref_from_sender(&self.sender)
    }
}

impl AsRef<Store> for FsStore {
    fn as_ref(&self) -> &Store {
        self.deref()
    }
}

impl FsStore {
    fn new(
        sender: irpc::LocalSender<proto::Request>,
        db: tokio::sync::mpsc::Sender<InternalCommand>,
    ) -> Self {
        Self {
            sender: sender.into(),
            db,
        }
    }

    pub async fn dump(&self) -> Result<()> {
        let (tx, rx) = oneshot::channel();
        self.db
            .send(
                meta::Dump {
                    tx,
                    span: tracing::Span::current(),
                }
                .into(),
            )
            .await
            .anyerr()?;
        rx.await.anyerr()??;
        Ok(())
    }
}

#[cfg(test)]
pub mod tests {
    use core::panic;
    use std::collections::{HashMap, HashSet};

    use bao_tree::{io::round_up_to_chunks_groups, ChunkRanges};
    use n0_future::{stream, Stream, StreamExt};
    use testresult::TestResult;
    use walkdir::WalkDir;

    use super::*;
    use crate::{
        api::blobs::Bitfield,
        store::{
            util::{read_checksummed, tests::create_n0_bao, SliceInfoExt, Tag},
            IROH_BLOCK_SIZE,
        },
    };

    /// Interesting sizes for testing.
    pub const INTERESTING_SIZES: [usize; 8] = [
        0,               // annoying corner case - always present, handled by the api
        1,               // less than 1 chunk, data inline, outboard not needed
        1024,            // exactly 1 chunk, data inline, outboard not needed
        1024 * 16 - 1,   // less than 1 chunk group, data inline, outboard not needed
        1024 * 16,       // exactly 1 chunk group, data inline, outboard not needed
        1024 * 16 + 1,   // data file, outboard inline (just 1 hash pair)
        1024 * 1024,     // data file, outboard inline (many hash pairs)
        1024 * 1024 * 8, // data file, outboard file
    ];

    pub fn round_up_request(size: u64, ranges: &ChunkRanges) -> ChunkRanges {
        let last_chunk = ChunkNum::chunks(size);
        let data_range = ChunkRanges::from(..last_chunk);
        let ranges = if !data_range.intersects(ranges) && !ranges.is_empty() {
            if last_chunk == 0 {
                ChunkRanges::all()
            } else {
                ChunkRanges::from(last_chunk - 1..)
            }
        } else {
            ranges.clone()
        };
        round_up_to_chunks_groups(ranges, IROH_BLOCK_SIZE)
    }

    fn create_n0_bao_full(
        data: &[u8],
        ranges: &ChunkRanges,
    ) -> n0_error::Result<(Hash, ChunkRanges, Vec<u8>)> {
        let ranges = round_up_request(data.len() as u64, ranges);
        let (hash, encoded) = create_n0_bao(data, &ranges)?;
        Ok((hash, ranges, encoded))
    }

    #[tokio::test]
    // #[traced_test]
    async fn test_observe() -> TestResult<()> {
        tracing_subscriber::fmt::try_init().ok();
        let testdir = tempfile::tempdir()?;
        let db_dir = testdir.path().join("db");
        let options = Options::new(&db_dir);
        let store = FsStore::load_with_opts(db_dir.join("blobs.db"), options).await?;
        let sizes = INTERESTING_SIZES;
        for size in sizes {
            let data = test_data(size);
            let ranges = ChunkRanges::all();
            let (hash, bao) = create_n0_bao(&data, &ranges)?;
            let obs = store.observe(hash);
            let task = n0_future::task::spawn(async move {
                obs.await_completion().await?;
                api::Result::Ok(())
            });
            store.import_bao_bytes(hash, ranges, bao).await?;
            task.await??;
        }
        Ok(())
    }

    /// Generate test data for size n.
    ///
    /// We don't really care about the content, since we assume blake3 works.
    /// The only thing it should not be is all zeros, since that is what you
    /// will get for a gap.
    pub fn test_data(n: usize) -> Bytes {
        let mut res = Vec::with_capacity(n);
        // Using uppercase A-Z (65-90), 26 possible characters
        for i in 0..n {
            // Change character every 1024 bytes
            let block_num = i / 1024;
            // Map to uppercase A-Z range (65-90)
            let ascii_val = 65 + (block_num % 26) as u8;
            res.push(ascii_val);
        }
        Bytes::from(res)
    }

    // import data via import_bytes, check that we can observe it and that it is complete
    #[tokio::test]
    async fn test_import_byte_stream() -> TestResult<()> {
        tracing_subscriber::fmt::try_init().ok();
        let testdir = tempfile::tempdir()?;
        let db_dir = testdir.path().join("db");
        let store = FsStore::load(db_dir).await?;
        for size in INTERESTING_SIZES {
            let expected = test_data(size);
            let expected_hash = Hash::new(&expected);
            let stream = bytes_to_stream(expected.clone(), 1023);
            let obs = store.observe(expected_hash);
            let tt = store.add_stream(stream).await.temp_tag().await?;
            assert_eq!(expected_hash, tt.hash());
            // we must at some point see completion, otherwise the test will hang
            obs.await_completion().await?;
            let actual = store.get_bytes(expected_hash).await?;
            // check that the data is there
            assert_eq!(&expected, &actual);
        }
        Ok(())
    }

    // import data via import_bytes, check that we can observe it and that it is complete
    #[tokio::test]
    async fn test_import_bytes_simple() -> TestResult<()> {
        tracing_subscriber::fmt::try_init().ok();
        let testdir = tempfile::tempdir()?;
        let db_dir = testdir.path().join("db");
        let store = FsStore::load(&db_dir).await?;
        let sizes = INTERESTING_SIZES;
        trace!("{}", Options::new(&db_dir).is_inlined_data(16385));
        for size in sizes {
            let expected = test_data(size);
            let expected_hash = Hash::new(&expected);
            let obs = store.observe(expected_hash);
            let tt = store.add_bytes(expected.clone()).await?;
            assert_eq!(expected_hash, tt.hash);
            // we must at some point see completion, otherwise the test will hang
            obs.await_completion().await?;
            let actual = store.get_bytes(expected_hash).await?;
            // check that the data is there
            assert_eq!(&expected, &actual);
        }
        store.shutdown().await?;
        dump_dir_full(db_dir)?;
        Ok(())
    }

    // import data via import_bytes, check that we can observe it and that it is complete
    #[tokio::test]
    #[ignore = "flaky. I need a reliable way to keep the handle alive"]
    async fn test_roundtrip_bytes_small() -> TestResult<()> {
        tracing_subscriber::fmt::try_init().ok();
        let testdir = tempfile::tempdir()?;
        let db_dir = testdir.path().join("db");
        let store = FsStore::load(db_dir).await?;
        for size in INTERESTING_SIZES
            .into_iter()
            .filter(|x| *x != 0 && *x <= IROH_BLOCK_SIZE.bytes())
        {
            let expected = test_data(size);
            let expected_hash = Hash::new(&expected);
            let obs = store.observe(expected_hash);
            let tt = store.add_bytes(expected.clone()).await?;
            assert_eq!(expected_hash, tt.hash);
            let actual = store.get_bytes(expected_hash).await?;
            // check that the data is there
            assert_eq!(&expected, &actual);
            assert_eq!(
                &expected.addr(),
                &actual.addr(),
                "address mismatch for size {size}"
            );
            // we must at some point see completion, otherwise the test will hang
            // keep the handle alive by observing until the end, otherwise the handle
            // will change and the bytes won't be the same instance anymore
            obs.await_completion().await?;
        }
        store.shutdown().await?;
        Ok(())
    }

    // import data via import_bytes, check that we can observe it and that it is complete
    #[tokio::test]
    async fn test_import_path() -> TestResult<()> {
        tracing_subscriber::fmt::try_init().ok();
        let testdir = tempfile::tempdir()?;
        let db_dir = testdir.path().join("db");
        let store = FsStore::load(db_dir).await?;
        for size in INTERESTING_SIZES {
            let expected = test_data(size);
            let expected_hash = Hash::new(&expected);
            let path = testdir.path().join(format!("in-{size}"));
            fs::write(&path, &expected)?;
            let obs = store.observe(expected_hash);
            let tt = store.add_path(&path).await?;
            assert_eq!(expected_hash, tt.hash);
            // we must at some point see completion, otherwise the test will hang
            obs.await_completion().await?;
            let actual = store.get_bytes(expected_hash).await?;
            // check that the data is there
            assert_eq!(&expected, &actual, "size={size}");
        }
        dump_dir_full(testdir.path())?;
        Ok(())
    }

    // import data via import_bytes, check that we can observe it and that it is complete
    #[tokio::test]
    async fn test_export_path() -> TestResult<()> {
        tracing_subscriber::fmt::try_init().ok();
        let testdir = tempfile::tempdir()?;
        let db_dir = testdir.path().join("db");
        let store = FsStore::load(db_dir).await?;
        for size in INTERESTING_SIZES {
            let expected = test_data(size);
            let expected_hash = Hash::new(&expected);
            let tt = store.add_bytes(expected.clone()).await?;
            assert_eq!(expected_hash, tt.hash);
            let out_path = testdir.path().join(format!("out-{size}"));
            store.export(expected_hash, &out_path).await?;
            let actual = fs::read(&out_path)?;
            assert_eq!(expected, actual);
        }
        Ok(())
    }

    #[tokio::test]
    async fn test_import_bao_ranges() -> TestResult<()> {
        tracing_subscriber::fmt::try_init().ok();
        let testdir = tempfile::tempdir()?;
        let db_dir = testdir.path().join("db");
        {
            let store = FsStore::load(&db_dir).await?;
            let data = test_data(100000);
            let ranges = ChunkRanges::chunks(16..32);
            let (hash, bao) = create_n0_bao(&data, &ranges)?;
            store
                .import_bao_bytes(hash, ranges.clone(), bao.clone())
                .await?;
            let bitfield = store.observe(hash).await?;
            assert_eq!(bitfield.ranges, ranges);
            assert_eq!(bitfield.size(), data.len() as u64);
            let export = store.export_bao(hash, ranges).bao_to_vec().await?;
            assert_eq!(export, bao);
        }
        Ok(())
    }

    #[tokio::test]
    async fn test_import_bao_minimal() -> TestResult<()> {
        tracing_subscriber::fmt::try_init().ok();
        let testdir = tempfile::tempdir()?;
        let sizes = [1];
        let db_dir = testdir.path().join("db");
        {
            let store = FsStore::load(&db_dir).await?;
            for size in sizes {
                let data = vec![0u8; size];
                let (hash, encoded) = create_n0_bao(&data, &ChunkRanges::all())?;
                let data = Bytes::from(encoded);
                store
                    .import_bao_bytes(hash, ChunkRanges::all(), data)
                    .await?;
            }
            store.shutdown().await?;
        }
        Ok(())
    }

    #[tokio::test]
    async fn test_import_bao_simple() -> TestResult<()> {
        tracing_subscriber::fmt::try_init().ok();
        let testdir = tempfile::tempdir()?;
        let sizes = [1048576];
        let db_dir = testdir.path().join("db");
        {
            let store = FsStore::load(&db_dir).await?;
            for size in sizes {
                let data = vec![0u8; size];
                let (hash, encoded) = create_n0_bao(&data, &ChunkRanges::all())?;
                let data = Bytes::from(encoded);
                trace!("importing size={}", size);
                store
                    .import_bao_bytes(hash, ChunkRanges::all(), data)
                    .await?;
            }
            store.shutdown().await?;
        }
        Ok(())
    }

    #[tokio::test]
    async fn test_import_bao_persistence_full() -> TestResult<()> {
        tracing_subscriber::fmt::try_init().ok();
        let testdir = tempfile::tempdir()?;
        let sizes = INTERESTING_SIZES;
        let db_dir = testdir.path().join("db");
        {
            let store = FsStore::load(&db_dir).await?;
            for size in sizes {
                let data = vec![0u8; size];
                let (hash, encoded) = create_n0_bao(&data, &ChunkRanges::all())?;
                let data = Bytes::from(encoded);
                store
                    .import_bao_bytes(hash, ChunkRanges::all(), data)
                    .await?;
            }
            store.shutdown().await?;
        }
        {
            let store = FsStore::load(&db_dir).await?;
            for size in sizes {
                let expected = vec![0u8; size];
                let hash = Hash::new(&expected);
                let actual = store
                    .export_bao(hash, ChunkRanges::all())
                    .data_to_vec()
                    .await?;
                assert_eq!(&expected, &actual);
            }
            store.shutdown().await?;
        }
        Ok(())
    }

    #[tokio::test]
    async fn test_import_bao_persistence_just_size() -> TestResult<()> {
        tracing_subscriber::fmt::try_init().ok();
        let testdir = tempfile::tempdir()?;
        let sizes = INTERESTING_SIZES;
        let db_dir = testdir.path().join("db");
        let just_size = ChunkRanges::last_chunk();
        {
            let store = FsStore::load(&db_dir).await?;
            for size in sizes {
                let data = test_data(size);
                let (hash, ranges, encoded) = create_n0_bao_full(&data, &just_size)?;
                let data = Bytes::from(encoded);
                if let Err(cause) = store.import_bao_bytes(hash, ranges, data).await {
                    panic!("failed to import size={size}: {cause}");
                }
            }
            store.dump().await?;
            store.shutdown().await?;
        }
        {
            let store = FsStore::load(&db_dir).await?;
            store.dump().await?;
            for size in sizes {
                let data = test_data(size);
                let (hash, ranges, expected) = create_n0_bao_full(&data, &just_size)?;
                let actual = match store.export_bao(hash, ranges).bao_to_vec().await {
                    Ok(actual) => actual,
                    Err(cause) => panic!("failed to export size={size}: {cause}"),
                };
                assert_eq!(&expected, &actual);
            }
            store.shutdown().await?;
        }
        dump_dir_full(testdir.path())?;
        Ok(())
    }

    #[tokio::test]
    async fn test_import_bao_persistence_two_stages() -> TestResult<()> {
        tracing_subscriber::fmt::try_init().ok();
        let testdir = tempfile::tempdir()?;
        let sizes = INTERESTING_SIZES;
        let db_dir = testdir.path().join("db");
        let just_size = ChunkRanges::last_chunk();
        // stage 1, import just the last full chunk group to get a validated size
        {
            let store = FsStore::load(&db_dir).await?;
            for size in sizes {
                let data = test_data(size);
                let (hash, ranges, encoded) = create_n0_bao_full(&data, &just_size)?;
                let data = Bytes::from(encoded);
                if let Err(cause) = store.import_bao_bytes(hash, ranges, data).await {
                    panic!("failed to import size={size}: {cause}");
                }
            }
            store.dump().await?;
            store.shutdown().await?;
        }
        dump_dir_full(testdir.path())?;
        // stage 2, import the rest
        {
            let store = FsStore::load(&db_dir).await?;
            for size in sizes {
                let remaining = ChunkRanges::all() - round_up_request(size as u64, &just_size);
                if remaining.is_empty() {
                    continue;
                }
                let data = test_data(size);
                let (hash, ranges, encoded) = create_n0_bao_full(&data, &remaining)?;
                let data = Bytes::from(encoded);
                if let Err(cause) = store.import_bao_bytes(hash, ranges, data).await {
                    panic!("failed to import size={size}: {cause}");
                }
            }
            store.dump().await?;
            store.shutdown().await?;
        }
        // check if the data is complete
        {
            let store = FsStore::load(&db_dir).await?;
            store.dump().await?;
            for size in sizes {
                let data = test_data(size);
                let (hash, ranges, expected) = create_n0_bao_full(&data, &ChunkRanges::all())?;
                let actual = match store.export_bao(hash, ranges).bao_to_vec().await {
                    Ok(actual) => actual,
                    Err(cause) => panic!("failed to export size={size}: {cause}"),
                };
                assert_eq!(&expected, &actual);
            }
            store.dump().await?;
            store.shutdown().await?;
        }
        dump_dir_full(testdir.path())?;
        Ok(())
    }

    fn just_size() -> ChunkRanges {
        ChunkRanges::last_chunk()
    }

    #[tokio::test]
    async fn test_import_bao_persistence_observe() -> TestResult<()> {
        tracing_subscriber::fmt::try_init().ok();
        let testdir = tempfile::tempdir()?;
        let sizes = INTERESTING_SIZES;
        let db_dir = testdir.path().join("db");
        let just_size = just_size();
        // stage 1, import just the last full chunk group to get a validated size
        {
            let store = FsStore::load(&db_dir).await?;
            for size in sizes {
                let data = test_data(size);
                let (hash, ranges, encoded) = create_n0_bao_full(&data, &just_size)?;
                let data = Bytes::from(encoded);
                if let Err(cause) = store.import_bao_bytes(hash, ranges, data).await {
                    panic!("failed to import size={size}: {cause}");
                }
            }
            store.dump().await?;
            store.shutdown().await?;
        }
        dump_dir_full(testdir.path())?;
        // stage 2, import the rest
        {
            let store = FsStore::load(&db_dir).await?;
            for size in sizes {
                let expected_ranges = round_up_request(size as u64, &just_size);
                let data = test_data(size);
                let hash = Hash::new(&data);
                let bitfield = store.observe(hash).await?;
                assert_eq!(bitfield.ranges, expected_ranges);
            }
            store.dump().await?;
            store.shutdown().await?;
        }
        Ok(())
    }

    #[tokio::test]
    async fn test_import_bao_persistence_recover() -> TestResult<()> {
        tracing_subscriber::fmt::try_init().ok();
        let testdir = tempfile::tempdir()?;
        let sizes = INTERESTING_SIZES;
        let db_dir = testdir.path().join("db");
        let options = Options::new(&db_dir);
        let just_size = just_size();
        // stage 1, import just the last full chunk group to get a validated size
        {
            let store = FsStore::load_with_opts(db_dir.join("blobs.db"), options.clone()).await?;
            for size in sizes {
                let data = test_data(size);
                let (hash, ranges, encoded) = create_n0_bao_full(&data, &just_size)?;
                let data = Bytes::from(encoded);
                if let Err(cause) = store.import_bao_bytes(hash, ranges, data).await {
                    panic!("failed to import size={size}: {cause}");
                }
            }
            store.dump().await?;
            store.shutdown().await?;
        }
        delete_rec(testdir.path(), "bitfield")?;
        dump_dir_full(testdir.path())?;
        // stage 2, import the rest
        {
            let store = FsStore::load_with_opts(db_dir.join("blobs.db"), options.clone()).await?;
            for size in sizes {
                let expected_ranges = round_up_request(size as u64, &just_size);
                let data = test_data(size);
                let hash = Hash::new(&data);
                let bitfield = store.observe(hash).await?;
                assert_eq!(bitfield.ranges, expected_ranges, "size={size}");
            }
            store.dump().await?;
            store.shutdown().await?;
        }
        Ok(())
    }

    #[tokio::test]
    async fn test_import_bytes_persistence_full() -> TestResult<()> {
        tracing_subscriber::fmt::try_init().ok();
        let testdir = tempfile::tempdir()?;
        let sizes = INTERESTING_SIZES;
        let db_dir = testdir.path().join("db");
        {
            let store = FsStore::load(&db_dir).await?;
            let mut tts = Vec::new();
            for size in sizes {
                let data = test_data(size);
                let data = data;
                tts.push(store.add_bytes(data.clone()).await?);
            }
            store.dump().await?;
            store.shutdown().await?;
        }
        {
            let store = FsStore::load(&db_dir).await?;
            store.dump().await?;
            for size in sizes {
                let expected = test_data(size);
                let hash = Hash::new(&expected);
                let Ok(actual) = store
                    .export_bao(hash, ChunkRanges::all())
                    .data_to_vec()
                    .await
                else {
                    panic!("failed to export size={size}");
                };
                assert_eq!(&expected, &actual, "size={size}");
            }
            store.shutdown().await?;
        }
        Ok(())
    }

    async fn test_batch(store: &Store) -> TestResult<()> {
        let batch = store.blobs().batch().await?;
        let tt1 = batch.temp_tag(Hash::new("foo")).await?;
        let tt2 = batch.add_slice("boo").await?;
        let tts = store
            .tags()
            .list_temp_tags()
            .await?
            .collect::<HashSet<_>>()
            .await;
        assert!(tts.contains(&tt1.hash_and_format()));
        assert!(tts.contains(&tt2.hash_and_format()));
        drop(batch);
        store.sync_db().await?;
        store.wait_idle().await?;
        let tts = store
            .tags()
            .list_temp_tags()
            .await?
            .collect::<HashSet<_>>()
            .await;
        // temp tag went out of scope, so it does not work anymore
        assert!(!tts.contains(&tt1.hash_and_format()));
        assert!(!tts.contains(&tt2.hash_and_format()));
        drop(tt1);
        drop(tt2);
        Ok(())
    }

    #[tokio::test]
    async fn test_batch_fs() -> TestResult<()> {
        tracing_subscriber::fmt::try_init().ok();
        let testdir = tempfile::tempdir()?;
        let db_dir = testdir.path().join("db");
        let store = FsStore::load(db_dir).await?;
        test_batch(&store).await
    }

    #[tokio::test]
    async fn smoke() -> TestResult<()> {
        tracing_subscriber::fmt::try_init().ok();
        let testdir = tempfile::tempdir()?;
        let db_dir = testdir.path().join("db");
        let store = FsStore::load(db_dir).await?;
        let haf = HashAndFormat::raw(Hash::from([0u8; 32]));
        store.tags().set(Tag::from("test"), haf).await?;
        store.tags().set(Tag::from("boo"), haf).await?;
        store.tags().set(Tag::from("bar"), haf).await?;
        let sizes = INTERESTING_SIZES;
        let mut hashes = Vec::new();
        let mut data_by_hash = HashMap::new();
        let mut bao_by_hash = HashMap::new();
        for size in sizes {
            let data = vec![0u8; size];
            let data = Bytes::from(data);
            let tt = store.add_bytes(data.clone()).temp_tag().await?;
            data_by_hash.insert(tt.hash(), data);
            hashes.push(tt);
        }
        store.sync_db().await?;
        for tt in &hashes {
            let hash = tt.hash();
            let path = testdir.path().join(format!("{hash}.txt"));
            store.export(hash, path).await?;
        }
        for tt in &hashes {
            let hash = tt.hash();
            let data = store
                .export_bao(hash, ChunkRanges::all())
                .data_to_vec()
                .await
                .unwrap();
            assert_eq!(data, data_by_hash[&hash].to_vec());
            let bao = store
                .export_bao(hash, ChunkRanges::all())
                .bao_to_vec()
                .await
                .unwrap();
            bao_by_hash.insert(hash, bao);
        }
        store.dump().await?;

        for size in sizes {
            let data = test_data(size);
            let ranges = ChunkRanges::all();
            let (hash, bao) = create_n0_bao(&data, &ranges)?;
            store.import_bao_bytes(hash, ranges, bao).await?;
        }

        for (_hash, _bao_tree) in bao_by_hash {
            // let mut reader = Cursor::new(bao_tree);
            // let size = reader.read_u64_le().await?;
            // let tree = BaoTree::new(size, IROH_BLOCK_SIZE);
            // let ranges = ChunkRanges::all();
            // let mut decoder = DecodeResponseIter::new(hash, tree, reader, &ranges);
            // while let Some(item) = decoder.next() {
            //     let item = item?;
            // }
            // store.import_bao_bytes(hash, ChunkRanges::all(), bao_tree.into()).await?;
        }
        Ok(())
    }

    pub fn delete_rec(root_dir: impl AsRef<Path>, extension: &str) -> Result<(), std::io::Error> {
        // Remove leading dot if present, so we have just the extension
        let ext = extension.trim_start_matches('.').to_lowercase();

        for entry in WalkDir::new(root_dir).into_iter().filter_map(|e| e.ok()) {
            let path = entry.path();

            if path.is_file() {
                if let Some(file_ext) = path.extension() {
                    if file_ext.to_string_lossy().to_lowercase() == ext {
                        fs::remove_file(path)?;
                    }
                }
            }
        }

        Ok(())
    }

    pub fn dump_dir(path: impl AsRef<Path>) -> io::Result<()> {
        let mut entries: Vec<_> = WalkDir::new(&path)
            .into_iter()
            .filter_map(Result::ok) // Skip errors
            .collect();

        // Sort by path (name at each depth)
        entries.sort_by(|a, b| a.path().cmp(b.path()));

        for entry in entries {
            let depth = entry.depth();
            let indent = "  ".repeat(depth); // Two spaces per level
            let name = entry.file_name().to_string_lossy();
            let size = entry.metadata()?.len(); // Size in bytes

            if entry.file_type().is_file() {
                println!("{indent}{name} ({size} bytes)");
            } else if entry.file_type().is_dir() {
                println!("{indent}{name}/");
            }
        }
        Ok(())
    }

    pub fn dump_dir_full(path: impl AsRef<Path>) -> io::Result<()> {
        let mut entries: Vec<_> = WalkDir::new(&path)
            .into_iter()
            .filter_map(Result::ok) // Skip errors
            .collect();

        // Sort by path (name at each depth)
        entries.sort_by(|a, b| a.path().cmp(b.path()));

        for entry in entries {
            let depth = entry.depth();
            let indent = "  ".repeat(depth);
            let name = entry.file_name().to_string_lossy();

            if entry.file_type().is_dir() {
                println!("{indent}{name}/");
            } else if entry.file_type().is_file() {
                let size = entry.metadata()?.len();
                println!("{indent}{name} ({size} bytes)");

                // Dump depending on file type
                let path = entry.path();
                if name.ends_with(".data") {
                    print!("{indent}  ");
                    dump_file(path, 1024 * 16)?;
                } else if name.ends_with(".obao4") {
                    print!("{indent}  ");
                    dump_file(path, 64)?;
                } else if name.ends_with(".sizes4") {
                    print!("{indent}  ");
                    dump_file(path, 8)?;
                } else if name.ends_with(".bitfield") {
                    match read_checksummed::<Bitfield>(path) {
                        Ok(bitfield) => {
                            println!("{indent}  bitfield: {bitfield:?}");
                        }
                        Err(cause) => {
                            println!("{indent}  bitfield: error: {cause}");
                        }
                    }
                } else {
                    continue; // Skip content dump for other files
                };
            }
        }
        Ok(())
    }

    pub fn dump_file<P: AsRef<Path>>(path: P, chunk_size: u64) -> io::Result<()> {
        let bits = file_bits(path, chunk_size)?;
        println!("{}", print_bitfield_ansi(bits));
        Ok(())
    }

    pub fn file_bits(path: impl AsRef<Path>, chunk_size: u64) -> io::Result<Vec<bool>> {
        let file = fs::File::open(&path)?;
        let file_size = file.metadata()?.len();
        let mut buffer = vec![0u8; chunk_size as usize];
        let mut bits = Vec::new();

        let mut offset = 0u64;
        while offset < file_size {
            let remaining = file_size - offset;
            let current_chunk_size = chunk_size.min(remaining);

            let chunk = &mut buffer[..current_chunk_size as usize];
            file.read_exact_at(offset, chunk)?;

            let has_non_zero = chunk.iter().any(|&byte| byte != 0);
            bits.push(has_non_zero);

            offset += current_chunk_size;
        }

        Ok(bits)
    }

    #[allow(dead_code)]
    fn print_bitfield(bits: impl IntoIterator<Item = bool>) -> String {
        bits.into_iter()
            .map(|bit| if bit { '#' } else { '_' })
            .collect()
    }

    fn print_bitfield_ansi(bits: impl IntoIterator<Item = bool>) -> String {
        let mut result = String::new();
        let mut iter = bits.into_iter();

        while let Some(b1) = iter.next() {
            let b2 = iter.next();

            // ANSI color codes
            let white_fg = "\x1b[97m"; // bright white foreground
            let reset = "\x1b[0m"; // reset all attributes
            let gray_bg = "\x1b[100m"; // bright black (gray) background
            let black_bg = "\x1b[40m"; // black background

            let colored_char = match (b1, b2) {
                (true, Some(true)) => format!("{}{}{}", white_fg, '█', reset), // 11 - solid white on default background
                (true, Some(false)) => format!("{}{}{}{}", gray_bg, white_fg, '▌', reset), // 10 - left half white on gray background
                (false, Some(true)) => format!("{}{}{}{}", gray_bg, white_fg, '▐', reset), // 01 - right half white on gray background
                (false, Some(false)) => format!("{}{}{}{}", gray_bg, white_fg, ' ', reset), // 00 - space with gray background
                (true, None) => format!("{}{}{}{}", black_bg, white_fg, '▌', reset), // 1 (pad 0) - left half white on black background
                (false, None) => format!("{}{}{}{}", black_bg, white_fg, ' ', reset), // 0 (pad 0) - space with black background
            };

            result.push_str(&colored_char);
        }

        // Ensure we end with a reset code to prevent color bleeding
        result.push_str("\x1b[0m");
        result
    }

    fn bytes_to_stream(
        bytes: Bytes,
        chunk_size: usize,
    ) -> impl Stream<Item = io::Result<Bytes>> + 'static {
        assert!(chunk_size > 0, "Chunk size must be greater than 0");
        stream::unfold((bytes, 0), move |(bytes, offset)| async move {
            if offset >= bytes.len() {
                None
            } else {
                let chunk_len = chunk_size.min(bytes.len() - offset);
                let chunk = bytes.slice(offset..offset + chunk_len);
                Some((Ok(chunk), (bytes, offset + chunk_len)))
            }
        })
    }
}<|MERGE_RESOLUTION|>--- conflicted
+++ resolved
@@ -113,9 +113,6 @@
     },
     protocol::ChunkRangesExt,
     store::{
-<<<<<<< HEAD
-        fs::util::entity_manager::{self, ActiveEntityState, ShutdownCause},
-=======
         fs::{
             bao_file::{
                 BaoFileStorage, BaoFileStorageSubscriber, CompleteStorage, DataReader,
@@ -124,7 +121,6 @@
             util::entity_manager::{self, ActiveEntityState},
         },
         gc::run_gc,
->>>>>>> e1456f9e
         util::{BaoTreeSender, FixedSize, MemOrFile, ValueOrPoisioned},
         IROH_BLOCK_SIZE,
     },
@@ -231,26 +227,12 @@
 
     type EntityState = BaoFileHandle;
 
-<<<<<<< HEAD
-    async fn on_shutdown(state: HashContext, cause: ShutdownCause) {
-        // this isn't strictly necessary. Drop will run anyway as soon as the
-        // state is reset to it's default value. Doing it here means that we
-        // have exact control over where it happens.
-        if let Some(handle) = state.state.0.lock().await.take() {
-            trace!(
-                "shutting down entity manager for hash: {}, cause: {cause:?}",
-                state.id
-            );
-            drop(handle);
-        }
-=======
     async fn on_shutdown(
         state: entity_manager::ActiveEntityState<Self>,
         cause: entity_manager::ShutdownCause,
     ) {
         trace!("persist {:?} due to {cause:?}", state.id);
         state.persist().await;
->>>>>>> e1456f9e
     }
 }
 
