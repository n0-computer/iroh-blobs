--- conflicted
+++ resolved
@@ -223,16 +223,10 @@
 
     async fn on_shutdown(
         state: entity_manager::ActiveEntityState<Self>,
-        _cause: entity_manager::ShutdownCause,
+        cause: entity_manager::ShutdownCause,
     ) {
-<<<<<<< HEAD
+        trace!("persist {:?} due to {cause:?}", state.id);
         state.persist().await;
-=======
-        if let Some(mut handle) = state.state.0.lock().await.take() {
-            trace!("shutting down hash: {}, cause: {cause:?}", state.id);
-            handle.persist(&state);
-        }
->>>>>>> 7a9be84d
     }
 }
 
