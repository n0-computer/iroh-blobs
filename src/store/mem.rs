//! Mutable in-memory blob store.
//!
//! Being a memory store, this store has to import all data into memory before it can
//! serve it. So the amount of data you can serve is limited by your available memory.
//! Other than that this is a fully featured store that provides all features such as
//! tags and garbage collection.
//!
//! For many use cases this can be quite useful, since it does not require write access
//! to the file system.
use std::{
    collections::{BTreeMap, HashMap, HashSet},
    future::Future,
    io::{self, Write},
    num::NonZeroU64,
    ops::Deref,
    sync::Arc,
};

use bao_tree::{
    blake3,
    io::{
        mixed::{traverse_ranges_validated, EncodedItem, ReadBytesAt},
        outboard::PreOrderMemOutboard,
        sync::{Outboard, ReadAt, WriteAt},
        BaoContentItem, EncodeError, Leaf,
    },
    BaoTree, ChunkNum, ChunkRanges, TreeNode,
};
use bytes::Bytes;
use irpc::channel::mpsc;
<<<<<<< HEAD
use n0_error::{Result, StdResultExt};
use n0_future::future::yield_now;
use range_collections::range_set::RangeSetRange;
use tokio::{
    io::AsyncReadExt,
    sync::watch,
=======
use n0_future::{
    future::yield_now,
>>>>>>> 45b4dc9a
    task::{JoinError, JoinSet},
    time::SystemTime,
};
use range_collections::range_set::RangeSetRange;
use tokio::sync::watch;
use tracing::{error, info, instrument, trace, Instrument};

use super::util::{BaoTreeSender, PartialMemStorage};
use crate::{
    api::{
        self,
        blobs::{AddProgressItem, Bitfield, BlobStatus, ExportProgressItem},
        proto::{
            BatchMsg, BatchResponse, BlobDeleteRequest, BlobStatusMsg, BlobStatusRequest, Command,
            CreateTagMsg, CreateTagRequest, CreateTempTagMsg, DeleteBlobsMsg, DeleteTagsMsg,
            DeleteTagsRequest, ExportBaoMsg, ExportBaoRequest, ExportPathMsg, ExportPathRequest,
            ExportRangesItem, ExportRangesMsg, ExportRangesRequest, ImportBaoMsg, ImportBaoRequest,
            ImportByteStreamMsg, ImportByteStreamUpdate, ImportBytesMsg, ImportBytesRequest,
            ImportPathMsg, ImportPathRequest, ListBlobsMsg, ListTagsMsg, ListTagsRequest,
            ObserveMsg, ObserveRequest, RenameTagMsg, RenameTagRequest, Scope, SetTagMsg,
            SetTagRequest, ShutdownMsg, SyncDbMsg, WaitIdleMsg,
        },
        tags::TagInfo,
        ApiClient,
    },
    protocol::ChunkRangesExt,
    store::{
        gc::{run_gc, GcConfig},
        util::{SizeInfo, SparseMemFile, Tag},
        IROH_BLOCK_SIZE,
    },
    util::temp_tag::{TagDrop, TempTagScope, TempTags},
    BlobFormat, Hash, HashAndFormat,
};

#[derive(Debug, Default)]
pub struct Options {
    pub gc_config: Option<GcConfig>,
}

#[derive(Debug, Clone)]
#[repr(transparent)]
pub struct MemStore {
    client: ApiClient,
}

impl From<MemStore> for crate::api::Store {
    fn from(value: MemStore) -> Self {
        crate::api::Store::from_sender(value.client)
    }
}

impl AsRef<crate::api::Store> for MemStore {
    fn as_ref(&self) -> &crate::api::Store {
        crate::api::Store::ref_from_sender(&self.client)
    }
}

impl Deref for MemStore {
    type Target = crate::api::Store;

    fn deref(&self) -> &Self::Target {
        crate::api::Store::ref_from_sender(&self.client)
    }
}

impl Default for MemStore {
    fn default() -> Self {
        Self::new()
    }
}

#[derive(derive_more::From)]
enum TaskResult {
    Unit(()),
    Import(Result<ImportEntry>),
    Scope(Scope),
}

impl MemStore {
    pub fn from_sender(client: ApiClient) -> Self {
        Self { client }
    }

    pub fn new() -> Self {
        Self::new_with_opts(Options::default())
    }

    pub fn new_with_opts(opts: Options) -> Self {
        let (sender, receiver) = tokio::sync::mpsc::channel(32);
        n0_future::task::spawn(
            Actor {
                commands: receiver,
                tasks: JoinSet::new(),
                state: State {
                    data: HashMap::new(),
                    tags: BTreeMap::new(),
                    empty_hash: BaoFileHandle::new_partial(Hash::EMPTY),
                },
                options: Arc::new(Options::default()),
                temp_tags: Default::default(),
                protected: Default::default(),
                idle_waiters: Default::default(),
            }
            .run(),
        );

        let store = Self::from_sender(sender.into());
        if let Some(gc_config) = opts.gc_config {
            n0_future::task::spawn(run_gc(store.deref().clone(), gc_config));
        }

        store
    }
}

struct Actor {
    commands: tokio::sync::mpsc::Receiver<Command>,
    tasks: JoinSet<TaskResult>,
    state: State,
    #[allow(dead_code)]
    options: Arc<Options>,
    // temp tags
    temp_tags: TempTags,
    // idle waiters
    idle_waiters: Vec<irpc::channel::oneshot::Sender<()>>,
    protected: HashSet<Hash>,
}

impl Actor {
    fn spawn<F, T>(&mut self, f: F)
    where
        F: Future<Output = T> + Send + 'static,
        T: Into<TaskResult>,
    {
        let span = tracing::Span::current();
        let fut = async move { f.await.into() }.instrument(span);
        self.tasks.spawn(fut);
    }

    async fn handle_command(&mut self, cmd: Command) -> Option<ShutdownMsg> {
        match cmd {
            Command::ImportBao(ImportBaoMsg {
                inner: ImportBaoRequest { hash, size },
                rx: data,
                tx,
                ..
            }) => {
                let entry = self.get_or_create_entry(hash);
                self.spawn(import_bao(entry, size, data, tx));
            }
            Command::WaitIdle(WaitIdleMsg { tx, .. }) => {
                trace!("wait idle");
                if self.tasks.is_empty() {
                    // we are currently idle
                    tx.send(()).await.ok();
                } else {
                    // wait for idle state
                    self.idle_waiters.push(tx);
                }
            }
            Command::Observe(ObserveMsg {
                inner: ObserveRequest { hash },
                tx,
                ..
            }) => {
                let entry = self.get_or_create_entry(hash);
                self.spawn(observe(entry, tx));
            }
            Command::ImportBytes(ImportBytesMsg {
                inner:
                    ImportBytesRequest {
                        data,
                        scope,
                        format,
                        ..
                    },
                tx,
                ..
            }) => {
                self.spawn(import_bytes(data, scope, format, tx));
            }
            Command::ImportByteStream(ImportByteStreamMsg { inner, tx, rx, .. }) => {
                self.spawn(import_byte_stream(inner.scope, inner.format, rx, tx));
            }
            Command::ImportPath(cmd) => {
                self.spawn(import_path(cmd));
            }
            Command::ExportBao(ExportBaoMsg {
                inner: ExportBaoRequest { hash, ranges },
                tx,
                ..
            }) => {
                let entry = self.get(&hash);
                self.spawn(export_bao(entry, ranges, tx))
            }
            Command::ExportPath(cmd) => {
                let entry = self.get(&cmd.hash);
                self.spawn(export_path(entry, cmd));
            }
            Command::DeleteTags(cmd) => {
                let DeleteTagsMsg {
                    inner: DeleteTagsRequest { from, to },
                    tx,
                    ..
                } = cmd;
                info!("deleting tags from {:?} to {:?}", from, to);
                // state.tags.remove(&from.unwrap());
                // todo: more efficient impl
                let mut deleted = 0;
                self.state.tags.retain(|tag, _| {
                    if let Some(from) = &from {
                        if tag < from {
                            return true;
                        }
                    }
                    if let Some(to) = &to {
                        if tag >= to {
                            return true;
                        }
                    }
                    info!("    removing {:?}", tag);
                    deleted += 1;
                    false
                });
                tx.send(Ok(deleted)).await.ok();
            }
            Command::RenameTag(cmd) => {
                let RenameTagMsg {
                    inner: RenameTagRequest { from, to },
                    tx,
                    ..
                } = cmd;
                let tags = &mut self.state.tags;
                let value = match tags.remove(&from) {
                    Some(value) => value,
                    None => {
                        tx.send(Err(api::Error::io(
                            io::ErrorKind::NotFound,
                            format!("tag not found: {from:?}"),
                        )))
                        .await
                        .ok();
                        return None;
                    }
                };
                tags.insert(to, value);
                tx.send(Ok(())).await.ok();
                return None;
            }
            Command::ListTags(cmd) => {
                let ListTagsMsg {
                    inner:
                        ListTagsRequest {
                            from,
                            to,
                            raw,
                            hash_seq,
                        },
                    tx,
                    ..
                } = cmd;
                let tags = self
                    .state
                    .tags
                    .iter()
                    .filter(move |(tag, value)| {
                        if let Some(from) = &from {
                            if tag < &from {
                                return false;
                            }
                        }
                        if let Some(to) = &to {
                            if tag >= &to {
                                return false;
                            }
                        }
                        raw && value.format.is_raw() || hash_seq && value.format.is_hash_seq()
                    })
                    .map(|(tag, value)| TagInfo {
                        name: tag.clone(),
                        hash: value.hash,
                        format: value.format,
                    })
                    .map(Ok);
                tx.send(tags.collect()).await.ok();
            }
            Command::SetTag(SetTagMsg {
                inner: SetTagRequest { name: tag, value },
                tx,
                ..
            }) => {
                self.state.tags.insert(tag, value);
                tx.send(Ok(())).await.ok();
            }
            Command::CreateTag(CreateTagMsg {
                inner: CreateTagRequest { value },
                tx,
                ..
            }) => {
                let tag = Tag::auto(SystemTime::now(), |tag| self.state.tags.contains_key(tag));
                self.state.tags.insert(tag.clone(), value);
                tx.send(Ok(tag)).await.ok();
            }
            Command::CreateTempTag(cmd) => {
                trace!("{cmd:?}");
                self.create_temp_tag(cmd).await;
            }
            Command::ListTempTags(cmd) => {
                trace!("{cmd:?}");
                let tts = self.temp_tags.list();
                cmd.tx.send(tts).await.ok();
            }
            Command::ListBlobs(cmd) => {
                let ListBlobsMsg { tx, .. } = cmd;
                let blobs = self.state.data.keys().cloned().collect::<Vec<Hash>>();
                self.spawn(async move {
                    for blob in blobs {
                        if tx.send(Ok(blob)).await.is_err() {
                            break;
                        }
                    }
                });
            }
            Command::BlobStatus(cmd) => {
                trace!("{cmd:?}");
                let BlobStatusMsg {
                    inner: BlobStatusRequest { hash },
                    tx,
                    ..
                } = cmd;
                let res = match self.get(&hash) {
                    None => api::blobs::BlobStatus::NotFound,
                    Some(x) => {
                        let bitfield = x.0.state.borrow().bitfield();
                        if bitfield.is_complete() {
                            BlobStatus::Complete {
                                size: bitfield.size,
                            }
                        } else {
                            BlobStatus::Partial {
                                size: bitfield.validated_size(),
                            }
                        }
                    }
                };
                tx.send(res).await.ok();
            }
            Command::DeleteBlobs(cmd) => {
                trace!("{cmd:?}");
                let DeleteBlobsMsg {
                    inner: BlobDeleteRequest { hashes, force },
                    tx,
                    ..
                } = cmd;
                for hash in hashes {
                    if !force && self.protected.contains(&hash) {
                        continue;
                    }
                    self.state.data.remove(&hash);
                }
                tx.send(Ok(())).await.ok();
            }
            Command::Batch(cmd) => {
                trace!("{cmd:?}");
                let (id, scope) = self.temp_tags.create_scope();
                self.spawn(handle_batch(cmd, id, scope));
            }
            Command::ClearProtected(cmd) => {
                self.protected.clear();
                cmd.tx.send(Ok(())).await.ok();
            }
            Command::ExportRanges(cmd) => {
                let entry = self.get(&cmd.hash);
                self.spawn(export_ranges(cmd, entry));
            }
            Command::SyncDb(SyncDbMsg { tx, .. }) => {
                tx.send(Ok(())).await.ok();
            }
            Command::Shutdown(cmd) => {
                return Some(cmd);
            }
        }
        None
    }

    fn get(&mut self, hash: &Hash) -> Option<BaoFileHandle> {
        if *hash == Hash::EMPTY {
            Some(self.state.empty_hash.clone())
        } else {
            self.state.data.get(hash).cloned()
        }
    }

    fn get_or_create_entry(&mut self, hash: Hash) -> BaoFileHandle {
        if hash == Hash::EMPTY {
            self.state.empty_hash.clone()
        } else {
            self.state
                .data
                .entry(hash)
                .or_insert_with(|| BaoFileHandle::new_partial(hash))
                .clone()
        }
    }

    async fn create_temp_tag(&mut self, cmd: CreateTempTagMsg) {
        let CreateTempTagMsg { tx, inner, .. } = cmd;
        let mut tt = self.temp_tags.create(inner.scope, inner.value);
        if tx.is_rpc() {
            tt.leak();
        }
        tx.send(tt).await.ok();
    }

    async fn finish_import(&mut self, res: Result<ImportEntry>) {
        let import_data = match res {
            Ok(entry) => entry,
            Err(e) => {
                error!("import failed: {e}");
                return;
            }
        };
        let hash = import_data.outboard.root().into();
        let entry = self.get_or_create_entry(hash);
        entry
            .0
            .state
            .send_if_modified(|state: &mut BaoFileStorage| {
                let BaoFileStorage::Partial(_) = state.deref() else {
                    return false;
                };
                *state =
                    CompleteStorage::new(import_data.data, import_data.outboard.data.into()).into();
                true
            });
        let tt = self.temp_tags.create(
            import_data.scope,
            HashAndFormat {
                hash,
                format: import_data.format,
            },
        );
        import_data.tx.send(AddProgressItem::Done(tt)).await.ok();
    }

    fn log_task_result(&self, res: Result<TaskResult, JoinError>) -> Option<TaskResult> {
        match res {
            Ok(x) => Some(x),
            Err(e) => {
                if e.is_cancelled() {
                    trace!("task cancelled: {e}");
                } else {
                    error!("task failed: {e}");
                }
                None
            }
        }
    }

    pub async fn run(mut self) {
        let shutdown = loop {
            tokio::select! {
                cmd = self.commands.recv() => {
                    let Some(cmd) = cmd else {
                        // last sender has been dropped.
                        // exit immediately.
                        break None;
                    };
                    if let Some(cmd) = self.handle_command(cmd).await {
                        break Some(cmd);
                    }
                }
                Some(res) = self.tasks.join_next(), if !self.tasks.is_empty() => {
                    let Some(res) = self.log_task_result(res) else {
                        continue;
                    };
                    match res {
                        TaskResult::Import(res) => {
                            self.finish_import(res).await;
                        }
                        TaskResult::Scope(scope) => {
                            self.temp_tags.end_scope(scope);
                        }
                        TaskResult::Unit(_) => {}
                    }
                    if self.tasks.is_empty() {
                        // we are idle now
                        for tx in self.idle_waiters.drain(..) {
                            tx.send(()).await.ok();
                        }
                    }
                }
            }
        };
        if let Some(shutdown) = shutdown {
            shutdown.tx.send(()).await.ok();
        }
    }
}

async fn handle_batch(cmd: BatchMsg, id: Scope, scope: Arc<TempTagScope>) -> Scope {
    if let Err(cause) = handle_batch_impl(cmd, id, &scope).await {
        error!("batch failed: {cause}");
    }
    id
}

async fn handle_batch_impl(cmd: BatchMsg, id: Scope, scope: &Arc<TempTagScope>) -> api::Result<()> {
    let BatchMsg { tx, mut rx, .. } = cmd;
    trace!("created scope {}", id);
    tx.send(id).await.map_err(api::Error::other)?;
    while let Some(msg) = rx.recv().await? {
        match msg {
            BatchResponse::Drop(msg) => scope.on_drop(&msg),
            BatchResponse::Ping => {}
        }
    }
    Ok(())
}

async fn export_ranges(mut cmd: ExportRangesMsg, entry: Option<BaoFileHandle>) {
    let Some(entry) = entry else {
        let err = io::Error::new(io::ErrorKind::NotFound, "hash not found");
        cmd.tx.send(ExportRangesItem::Error(err.into())).await.ok();
        return;
    };
    if let Err(cause) = export_ranges_impl(cmd.inner, &mut cmd.tx, entry).await {
        cmd.tx
            .send(ExportRangesItem::Error(cause.into()))
            .await
            .ok();
    }
}

async fn export_ranges_impl(
    cmd: ExportRangesRequest,
    tx: &mut mpsc::Sender<ExportRangesItem>,
    entry: BaoFileHandle,
) -> io::Result<()> {
    let ExportRangesRequest { ranges, hash } = cmd;
    let bitfield = entry.bitfield();
    trace!(
        "exporting ranges: {hash} {ranges:?} size={}",
        bitfield.size()
    );
    debug_assert!(entry.hash() == hash, "hash mismatch");
    let data = entry.data_reader();
    let size = bitfield.size();
    for range in ranges.iter() {
        let range = match range {
            RangeSetRange::Range(range) => size.min(*range.start)..size.min(*range.end),
            RangeSetRange::RangeFrom(range) => size.min(*range.start)..size,
        };
        let requested = ChunkRanges::bytes(range.start..range.end);
        if !bitfield.ranges.is_superset(&requested) {
            return Err(io::Error::other(format!(
                "missing range: {requested:?}, present: {bitfield:?}",
            )));
        }
        let bs = 1024;
        let mut offset = range.start;
        loop {
            let end: u64 = (offset + bs).min(range.end);
            let size = (end - offset) as usize;
            tx.send(
                Leaf {
                    offset,
                    data: data.read_bytes_at(offset, size)?,
                }
                .into(),
            )
            .await?;
            offset = end;
            if offset >= range.end {
                break;
            }
        }
    }
    Ok(())
}

fn chunk_range(leaf: &Leaf) -> ChunkRanges {
    let start = ChunkNum::chunks(leaf.offset);
    let end = ChunkNum::chunks(leaf.offset + leaf.data.len() as u64);
    (start..end).into()
}

async fn import_bao(
    entry: BaoFileHandle,
    size: NonZeroU64,
    mut stream: mpsc::Receiver<BaoContentItem>,
    tx: irpc::channel::oneshot::Sender<api::Result<()>>,
) {
    let size = size.get();
    entry
        .0
        .state
        .send_if_modified(|state: &mut BaoFileStorage| {
            let BaoFileStorage::Partial(entry) = state else {
                // entry was already completed, no need to write
                return false;
            };
            entry.size.write(0, size);
            false
        });
    let tree = BaoTree::new(size, IROH_BLOCK_SIZE);
    while let Some(item) = stream.recv().await.unwrap() {
        entry.0.state.send_if_modified(|state| {
            let BaoFileStorage::Partial(partial) = state else {
                // entry was already completed, no need to write
                return false;
            };
            match item {
                BaoContentItem::Parent(parent) => {
                    if let Some(offset) = tree.pre_order_offset(parent.node) {
                        let mut pair = [0u8; 64];
                        pair[..32].copy_from_slice(parent.pair.0.as_bytes());
                        pair[32..].copy_from_slice(parent.pair.1.as_bytes());
                        partial
                            .outboard
                            .write_at(offset * 64, &pair)
                            .expect("writing to mem can never fail");
                    }
                    false
                }
                BaoContentItem::Leaf(leaf) => {
                    let start = leaf.offset;
                    partial
                        .data
                        .write_at(start, &leaf.data)
                        .expect("writing to mem can never fail");
                    let added = chunk_range(&leaf);
                    let update = partial.bitfield.update(&Bitfield::new(added.clone(), size));
                    if update.new_state().complete {
                        let data = std::mem::take(&mut partial.data);
                        let outboard = std::mem::take(&mut partial.outboard);
                        let data: Bytes = <Vec<u8>>::try_from(data).unwrap().into();
                        let outboard: Bytes = <Vec<u8>>::try_from(outboard).unwrap().into();
                        *state = CompleteStorage::new(data, outboard).into();
                    }
                    update.changed()
                }
            }
        });
    }
    tx.send(Ok(())).await.ok();
}

#[instrument(skip_all, fields(hash = tracing::field::Empty))]
async fn export_bao(
    entry: Option<BaoFileHandle>,
    ranges: ChunkRanges,
    mut sender: mpsc::Sender<EncodedItem>,
) {
    let Some(entry) = entry else {
        let err = EncodeError::Io(io::Error::new(io::ErrorKind::NotFound, "hash not found"));
        sender.send(err.into()).await.ok();
        return;
    };
    tracing::Span::current().record("hash", tracing::field::display(entry.hash));
    let data = entry.data_reader();
    let outboard = entry.outboard_reader();
    let tx = BaoTreeSender::new(&mut sender);
    traverse_ranges_validated(data, outboard, &ranges, tx)
        .await
        .ok();
}

#[instrument(skip_all, fields(hash = %entry.hash.fmt_short()))]
async fn observe(entry: BaoFileHandle, tx: mpsc::Sender<api::blobs::Bitfield>) {
    entry.subscribe().forward(tx).await.ok();
}

async fn import_bytes(
    data: Bytes,
    scope: Scope,
    format: BlobFormat,
    tx: mpsc::Sender<AddProgressItem>,
) -> Result<ImportEntry> {
    tx.send(AddProgressItem::Size(data.len() as u64)).await?;
    tx.send(AddProgressItem::CopyDone).await?;
    let outboard = PreOrderMemOutboard::create(&data, IROH_BLOCK_SIZE);
    Ok(ImportEntry {
        data,
        outboard,
        scope,
        format,
        tx,
    })
}

async fn import_byte_stream(
    scope: Scope,
    format: BlobFormat,
    mut rx: mpsc::Receiver<ImportByteStreamUpdate>,
    tx: mpsc::Sender<AddProgressItem>,
) -> Result<ImportEntry> {
    let mut res = Vec::new();
    loop {
        match rx.recv().await {
            Ok(Some(ImportByteStreamUpdate::Bytes(data))) => {
                res.extend_from_slice(&data);
                tx.send(AddProgressItem::CopyProgress(res.len() as u64))
                    .await?;
            }
            Ok(Some(ImportByteStreamUpdate::Done)) => {
                break;
            }
            Ok(None) => {
                return Err(api::Error::io(
                    io::ErrorKind::UnexpectedEof,
                    "byte stream ended unexpectedly",
                )
                .into());
            }
            Err(e) => {
                return Err(e.into());
            }
        }
    }
    import_bytes(res.into(), scope, format, tx).await
}

#[cfg(wasm_browser)]
async fn import_path(cmd: ImportPathMsg) -> anyhow::Result<ImportEntry> {
    let _: ImportPathRequest = cmd.inner;
    Err(anyhow::anyhow!(
        "import_path is not supported in the browser"
    ))
}

#[instrument(skip_all, fields(path = %cmd.path.display()))]
<<<<<<< HEAD
async fn import_path(cmd: ImportPathMsg) -> Result<ImportEntry> {
=======
#[cfg(not(wasm_browser))]
async fn import_path(cmd: ImportPathMsg) -> anyhow::Result<ImportEntry> {
    use tokio::io::AsyncReadExt;
>>>>>>> 45b4dc9a
    let ImportPathMsg {
        inner:
            ImportPathRequest {
                path,
                scope,
                format,
                ..
            },
        tx,
        ..
    } = cmd;
    let mut res = Vec::new();
    let mut file = tokio::fs::File::open(path).await?;
    let mut buf = [0u8; 1024 * 64];
    loop {
        let size = file.read(&mut buf).await?;
        if size == 0 {
            break;
        }
        res.extend_from_slice(&buf[..size]);
        tx.send(AddProgressItem::CopyProgress(res.len() as u64))
            .await?;
    }
    import_bytes(res.into(), scope, format, tx).await
}

#[instrument(skip_all, fields(hash = %cmd.hash.fmt_short(), path = %cmd.target.display()))]
async fn export_path(entry: Option<BaoFileHandle>, cmd: ExportPathMsg) {
    let ExportPathMsg { inner, mut tx, .. } = cmd;
    let Some(entry) = entry else {
        tx.send(ExportProgressItem::Error(api::Error::io(
            io::ErrorKind::NotFound,
            "hash not found",
        )))
        .await
        .ok();
        return;
    };
    match export_path_impl(entry, inner, &mut tx).await {
        Ok(()) => tx.send(ExportProgressItem::Done).await.ok(),
        Err(e) => tx.send(ExportProgressItem::Error(e.into())).await.ok(),
    };
}

async fn export_path_impl(
    entry: BaoFileHandle,
    cmd: ExportPathRequest,
    tx: &mut mpsc::Sender<ExportProgressItem>,
) -> io::Result<()> {
    let ExportPathRequest { target, .. } = cmd;
    if !target.is_absolute() {
        return Err(io::Error::new(
            io::ErrorKind::InvalidInput,
            "path is not absolute",
        ));
    }
    if let Some(parent) = target.parent() {
        std::fs::create_dir_all(parent)?;
    }
    // todo: for partial entries make sure to only write the part that is actually present
    let mut file = std::fs::File::create(target)?;
    let size = entry.0.state.borrow().size();
    tx.send(ExportProgressItem::Size(size)).await?;
    let mut buf = [0u8; 1024 * 64];
    for offset in (0..size).step_by(1024 * 64) {
        let len = std::cmp::min(size - offset, 1024 * 64) as usize;
        let buf = &mut buf[..len];
        entry.0.state.borrow().data().read_exact_at(offset, buf)?;
        file.write_all(buf)?;
        tx.try_send(ExportProgressItem::CopyProgress(offset))
            .await
            .map_err(|_e| io::Error::other(""))?;
        yield_now().await;
    }
    Ok(())
}

struct ImportEntry {
    scope: Scope,
    format: BlobFormat,
    data: Bytes,
    outboard: PreOrderMemOutboard,
    tx: mpsc::Sender<AddProgressItem>,
}

pub struct DataReader(BaoFileHandle);

impl ReadBytesAt for DataReader {
    fn read_bytes_at(&self, offset: u64, size: usize) -> std::io::Result<Bytes> {
        let entry = self.0 .0.state.borrow();
        entry.data().read_bytes_at(offset, size)
    }
}

pub struct OutboardReader {
    hash: blake3::Hash,
    tree: BaoTree,
    data: BaoFileHandle,
}

impl Outboard for OutboardReader {
    fn root(&self) -> blake3::Hash {
        self.hash
    }

    fn tree(&self) -> BaoTree {
        self.tree
    }

    fn load(&self, node: TreeNode) -> io::Result<Option<(blake3::Hash, blake3::Hash)>> {
        let Some(offset) = self.tree.pre_order_offset(node) else {
            return Ok(None);
        };
        let mut buf = [0u8; 64];
        let size = self
            .data
            .0
            .state
            .borrow()
            .outboard()
            .read_at(offset * 64, &mut buf)?;
        if size != 64 {
            return Err(io::Error::new(io::ErrorKind::UnexpectedEof, "short read"));
        }
        let left: [u8; 32] = buf[..32].try_into().unwrap();
        let right: [u8; 32] = buf[32..].try_into().unwrap();
        Ok(Some((left.into(), right.into())))
    }
}

struct State {
    data: HashMap<Hash, BaoFileHandle>,
    tags: BTreeMap<Tag, HashAndFormat>,
    empty_hash: BaoFileHandle,
}

#[derive(Debug, derive_more::From)]
pub enum BaoFileStorage {
    Partial(PartialMemStorage),
    Complete(CompleteStorage),
}

impl BaoFileStorage {
    /// Get the bitfield of the storage.
    pub fn bitfield(&self) -> Bitfield {
        match self {
            Self::Partial(entry) => entry.bitfield.clone(),
            Self::Complete(entry) => Bitfield::complete(entry.size()),
        }
    }
}

#[derive(Debug)]
pub struct BaoFileHandleInner {
    state: watch::Sender<BaoFileStorage>,
    hash: Hash,
}

/// A cheaply cloneable handle to a bao file, including the hash
#[derive(Debug, Clone, derive_more::Deref)]
pub struct BaoFileHandle(Arc<BaoFileHandleInner>);

impl BaoFileHandle {
    pub fn new_partial(hash: Hash) -> Self {
        let (state, _) = watch::channel(BaoFileStorage::Partial(PartialMemStorage {
            data: SparseMemFile::new(),
            outboard: SparseMemFile::new(),
            size: SizeInfo::default(),
            bitfield: Bitfield::empty(),
        }));
        Self(Arc::new(BaoFileHandleInner { state, hash }))
    }

    pub fn hash(&self) -> Hash {
        self.hash
    }

    pub fn bitfield(&self) -> Bitfield {
        self.0.state.borrow().bitfield()
    }

    pub fn subscribe(&self) -> BaoFileStorageSubscriber {
        BaoFileStorageSubscriber::new(self.0.state.subscribe())
    }

    pub fn data_reader(&self) -> DataReader {
        DataReader(self.clone())
    }

    pub fn outboard_reader(&self) -> OutboardReader {
        let entry = self.0.state.borrow();
        let hash = self.hash.into();
        let tree = BaoTree::new(entry.size(), IROH_BLOCK_SIZE);
        OutboardReader {
            hash,
            tree,
            data: self.clone(),
        }
    }
}

impl Default for BaoFileStorage {
    fn default() -> Self {
        Self::Partial(Default::default())
    }
}

impl BaoFileStorage {
    fn data(&self) -> &[u8] {
        match self {
            Self::Partial(entry) => entry.data.as_ref(),
            Self::Complete(entry) => &entry.data,
        }
    }

    fn outboard(&self) -> &[u8] {
        match self {
            Self::Partial(entry) => entry.outboard.as_ref(),
            Self::Complete(entry) => &entry.outboard,
        }
    }

    fn size(&self) -> u64 {
        match self {
            Self::Partial(entry) => entry.current_size(),
            Self::Complete(entry) => entry.size(),
        }
    }
}

#[derive(Debug, Clone)]
pub struct CompleteStorage {
    pub(crate) data: Bytes,
    pub(crate) outboard: Bytes,
}

impl CompleteStorage {
    pub fn create(data: Bytes) -> (Hash, Self) {
        let outboard = PreOrderMemOutboard::create(&data, IROH_BLOCK_SIZE);
        let hash = outboard.root().into();
        let outboard = outboard.data.into();
        let entry = Self::new(data, outboard);
        (hash, entry)
    }

    pub fn new(data: Bytes, outboard: Bytes) -> Self {
        Self { data, outboard }
    }

    pub fn size(&self) -> u64 {
        self.data.len() as u64
    }
}

#[allow(dead_code)]
fn print_outboard(hashes: &[u8]) {
    assert!(hashes.len() % 64 == 0);
    for chunk in hashes.chunks(64) {
        let left: [u8; 32] = chunk[..32].try_into().unwrap();
        let right: [u8; 32] = chunk[32..].try_into().unwrap();
        let left = blake3::Hash::from(left);
        let right = blake3::Hash::from(right);
        println!("l: {left:?}, r: {right:?}");
    }
}

pub struct BaoFileStorageSubscriber {
    receiver: watch::Receiver<BaoFileStorage>,
}

impl BaoFileStorageSubscriber {
    pub fn new(receiver: watch::Receiver<BaoFileStorage>) -> Self {
        Self { receiver }
    }

    /// Forward observed *values* to the given sender
    ///
    /// Returns an error if sending fails, or if the last sender is dropped
    pub async fn forward(mut self, mut tx: mpsc::Sender<Bitfield>) -> Result<()> {
        let value = self.receiver.borrow().bitfield();
        tx.send(value).await?;
        loop {
            self.update_or_closed(&mut tx).await?;
            let value = self.receiver.borrow().bitfield();
            tx.send(value.clone()).await?;
        }
    }

    /// Forward observed *deltas* to the given sender
    ///
    /// Returns an error if sending fails, or if the last sender is dropped
    #[allow(dead_code)]
    pub async fn forward_delta(mut self, mut tx: mpsc::Sender<Bitfield>) -> Result<()> {
        let value = self.receiver.borrow().bitfield();
        let mut old = value.clone();
        tx.send(value).await?;
        loop {
            self.update_or_closed(&mut tx).await?;
            let new = self.receiver.borrow().bitfield();
            let diff = old.diff(&new);
            if diff.is_empty() {
                continue;
            }
            tx.send(diff).await?;
            old = new;
        }
    }

    async fn update_or_closed(&mut self, tx: &mut mpsc::Sender<Bitfield>) -> Result<()> {
        tokio::select! {
            _ = tx.closed() => {
                // the sender is closed, we are done
                Err(n0_error::e!(irpc::channel::SendError::ReceiverClosed).into())
            }
            e = self.receiver.changed() => Ok(e.anyerr()?),
        }
    }
}

#[cfg(test)]
mod tests {
    use n0_future::StreamExt;
    use testresult::TestResult;

    use super::*;

    #[tokio::test]
    async fn smoke() -> TestResult<()> {
        let store = MemStore::new();
        let tt = store.add_bytes(vec![0u8; 1024 * 64]).temp_tag().await?;
        let hash = tt.hash();
        println!("hash: {hash:?}");
        let mut stream = store.export_bao(hash, ChunkRanges::all()).stream();
        while let Some(item) = stream.next().await {
            println!("item: {item:?}");
        }
        let stream = store.export_bao(hash, ChunkRanges::all());
        let exported = stream.bao_to_vec().await?;

        let store2 = MemStore::new();
        let mut or = store2.observe(hash).stream().await?;
        n0_future::task::spawn(async move {
            while let Some(event) = or.next().await {
                println!("event: {event:?}");
            }
        });
        store2
            .import_bao_bytes(hash, ChunkRanges::all(), exported.clone())
            .await?;

        let exported2 = store2
            .export_bao(hash, ChunkRanges::all())
            .bao_to_vec()
            .await?;
        assert_eq!(exported, exported2);

        Ok(())
    }
}<|MERGE_RESOLUTION|>--- conflicted
+++ resolved
@@ -28,17 +28,9 @@
 };
 use bytes::Bytes;
 use irpc::channel::mpsc;
-<<<<<<< HEAD
 use n0_error::{Result, StdResultExt};
-use n0_future::future::yield_now;
-use range_collections::range_set::RangeSetRange;
-use tokio::{
-    io::AsyncReadExt,
-    sync::watch,
-=======
 use n0_future::{
     future::yield_now,
->>>>>>> 45b4dc9a
     task::{JoinError, JoinSet},
     time::SystemTime,
 };
@@ -772,13 +764,9 @@
 }
 
 #[instrument(skip_all, fields(path = %cmd.path.display()))]
-<<<<<<< HEAD
+#[cfg(not(wasm_browser))]
 async fn import_path(cmd: ImportPathMsg) -> Result<ImportEntry> {
-=======
-#[cfg(not(wasm_browser))]
-async fn import_path(cmd: ImportPathMsg) -> anyhow::Result<ImportEntry> {
     use tokio::io::AsyncReadExt;
->>>>>>> 45b4dc9a
     let ImportPathMsg {
         inner:
             ImportPathRequest {
