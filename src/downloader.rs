--- conflicted
+++ resolved
@@ -345,12 +345,9 @@
     next_id: AtomicU64,
     /// Channel to communicate with the service.
     msg_tx: mpsc::Sender<Message>,
-<<<<<<< HEAD
     /// Configuration for the downloader.
     config: Arc<Config>,
-=======
     metrics: Arc<Metrics>,
->>>>>>> 0308a77f
 }
 
 impl Downloader {
@@ -367,53 +364,28 @@
     where
         S: Store,
     {
-<<<<<<< HEAD
-        let config = Arc::new(config);
+        let metrics = Arc::new(Metrics::default());
+        let metrics2 = metrics.clone();
         let me = endpoint.node_id().fmt_short();
         let (msg_tx, msg_rx) = mpsc::channel(SERVICE_CHANNEL_CAPACITY);
         let dialer = Dialer::new(endpoint);
+        let config = Arc::new(config);
         let config2 = config.clone();
-=======
-        let metrics = Arc::new(Metrics::default());
-        let me = endpoint.node_id().fmt_short();
-        let (msg_tx, msg_rx) = mpsc::channel(SERVICE_CHANNEL_CAPACITY);
-        let dialer = Dialer::new(endpoint);
-
-        let metrics_clone = metrics.clone();
->>>>>>> 0308a77f
         let create_future = move || {
             let getter = get::IoGetter {
                 store: store.clone(),
             };
-<<<<<<< HEAD
-            let service = Service::new(getter, dialer, config2, msg_rx);
-=======
-
-            let service = Service::new(
-                getter,
-                dialer,
-                concurrency_limits,
-                retry_config,
-                msg_rx,
-                metrics_clone,
-            );
->>>>>>> 0308a77f
-
+            let service = Service::new(getter, dialer, config2, msg_rx, metrics2);
             service.run().instrument(error_span!("downloader", %me))
         };
         rt.spawn_detached(create_future);
         Self {
-<<<<<<< HEAD
             inner: Arc::new(Inner {
                 next_id: AtomicU64::new(0),
                 msg_tx,
                 config,
+                metrics,
             }),
-=======
-            next_id: Arc::new(AtomicU64::new(0)),
-            msg_tx,
-            metrics,
->>>>>>> 0308a77f
         }
     }
 
@@ -475,7 +447,7 @@
 
     /// Returns the metrics collected for this downloader.
     pub fn metrics(&self) -> &Arc<Metrics> {
-        &self.metrics
+        &self.inner.metrics
     }
 }
 
@@ -621,18 +593,13 @@
     metrics: Arc<Metrics>,
 }
 impl<G: Getter<Connection = D::Connection>, D: DialerT> Service<G, D> {
-<<<<<<< HEAD
-    fn new(getter: G, dialer: D, config: Arc<Config>, msg_rx: mpsc::Receiver<Message>) -> Self {
-=======
     fn new(
         getter: G,
         dialer: D,
-        concurrency_limits: ConcurrencyLimits,
-        retry_config: RetryConfig,
+        config: Arc<Config>,
         msg_rx: mpsc::Receiver<Message>,
         metrics: Arc<Metrics>,
     ) -> Self {
->>>>>>> 0308a77f
         Service {
             getter,
             dialer,
