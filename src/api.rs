--- conflicted
+++ resolved
@@ -98,11 +98,7 @@
     #[snafu(display("encode error: {source}"))]
     ExportBaoInner { source: bao_tree::io::EncodeError },
     #[snafu(display("client error: {source}"))]
-<<<<<<< HEAD
-    Progress { source: ProgressError },
-=======
     ClientError { source: ProgressError },
->>>>>>> 49ab2b7e
 }
 
 impl From<ExportBaoError> for Error {
@@ -113,11 +109,7 @@
             ExportBaoError::Request { source, .. } => Self::Io(source.into()),
             ExportBaoError::ExportBaoIo { source, .. } => Self::Io(source),
             ExportBaoError::ExportBaoInner { source, .. } => Self::Io(source.into()),
-<<<<<<< HEAD
-            ExportBaoError::Progress { source, .. } => Self::Io(source.into()),
-=======
             ExportBaoError::ClientError { source, .. } => Self::Io(source.into()),
->>>>>>> 49ab2b7e
         }
     }
 }
@@ -165,11 +157,7 @@
 
 impl From<ProgressError> for ExportBaoError {
     fn from(value: ProgressError) -> Self {
-<<<<<<< HEAD
-        ProgressSnafu.into_error(value)
-=======
         ClientSnafu.into_error(value)
->>>>>>> 49ab2b7e
     }
 }
 
