//! The user facing API of the store.
//!
//! This API is both for interacting with an in-process store and for interacting
//! with a remote store via rpc calls.
//!
//! The entry point for the api is the [`Store`] struct. There are several ways
//! to obtain a `Store` instance: it is available via [`Deref`]
//! from the different store implementations
//! (e.g. [`MemStore`](crate::store::mem::MemStore)
//! and [`FsStore`](crate::store::fs::FsStore)) as well as on the
//! [`BlobsProtocol`](crate::BlobsProtocol) iroh protocol handler.
//!
//! You can also [`connect`](Store::connect) to a remote store that is listening
//! to rpc requests.
use std::{io, net::SocketAddr, ops::Deref};

use bao_tree::io::EncodeError;
use iroh::Endpoint;
use irpc::rpc::{listen, RemoteService};
use n0_snafu::SpanTrace;
use nested_enum_utils::common_fields;
use proto::{Request, ShutdownRequest, SyncDbRequest};
use ref_cast::RefCast;
use serde::{Deserialize, Serialize};
use snafu::{Backtrace, IntoError, Snafu};
use tags::Tags;

pub mod blobs;
pub mod downloader;
pub mod proto;
pub mod remote;
pub mod tags;
use crate::api::proto::WaitIdleRequest;
pub use crate::{store::util::Tag, util::temp_tag::TempTag};

pub(crate) type ApiClient = irpc::Client<proto::Request>;

#[common_fields({
    backtrace: Option<Backtrace>,
    #[snafu(implicit)]
    span_trace: SpanTrace,
})]
#[allow(missing_docs)]
#[non_exhaustive]
#[derive(Debug, Snafu)]
pub enum RequestError {
    /// Request failed due to rpc error.
    #[snafu(display("rpc error: {source}"))]
    Rpc { source: irpc::Error },
    /// Request failed due an actual error.
    #[snafu(display("inner error: {source}"))]
    Inner { source: Error },
}

impl From<irpc::Error> for RequestError {
    fn from(value: irpc::Error) -> Self {
        RpcSnafu.into_error(value)
    }
}

impl From<Error> for RequestError {
    fn from(value: Error) -> Self {
        InnerSnafu.into_error(value)
    }
}

impl From<io::Error> for RequestError {
    fn from(value: io::Error) -> Self {
        InnerSnafu.into_error(value.into())
    }
}

impl From<irpc::channel::RecvError> for RequestError {
    fn from(value: irpc::channel::RecvError) -> Self {
        RpcSnafu.into_error(value.into())
    }
}

pub type RequestResult<T> = std::result::Result<T, RequestError>;

#[common_fields({
    backtrace: Option<Backtrace>,
    #[snafu(implicit)]
    span_trace: SpanTrace,
})]
#[allow(missing_docs)]
#[non_exhaustive]
#[derive(Debug, Snafu)]
pub enum ExportBaoError {
    #[snafu(display("send error: {source}"))]
    Send { source: irpc::channel::SendError },
    #[snafu(display("recv error: {source}"))]
    Recv { source: irpc::channel::RecvError },
    #[snafu(display("request error: {source}"))]
    Request { source: irpc::RequestError },
    #[snafu(display("io error: {source}"))]
    ExportBaoIo { source: io::Error },
    #[snafu(display("encode error: {source}"))]
    ExportBaoInner { source: bao_tree::io::EncodeError },
}

impl From<ExportBaoError> for Error {
    fn from(e: ExportBaoError) -> Self {
        match e {
            ExportBaoError::Send { source, .. } => Self::Io(source.into()),
            ExportBaoError::Recv { source, .. } => Self::Io(source.into()),
            ExportBaoError::Request { source, .. } => Self::Io(source.into()),
            ExportBaoError::ExportBaoIo { source, .. } => Self::Io(source),
            ExportBaoError::ExportBaoInner { source, .. } => Self::Io(source.into()),
        }
    }
}

impl From<irpc::Error> for ExportBaoError {
    fn from(e: irpc::Error) -> Self {
        match e {
            irpc::Error::Recv(e) => RecvSnafu.into_error(e),
            irpc::Error::Send(e) => SendSnafu.into_error(e),
            irpc::Error::Request(e) => RequestSnafu.into_error(e),
            irpc::Error::Write(e) => ExportBaoIoSnafu.into_error(e.into()),
        }
    }
}

impl From<io::Error> for ExportBaoError {
    fn from(value: io::Error) -> Self {
        ExportBaoIoSnafu.into_error(value)
    }
}

impl From<irpc::channel::RecvError> for ExportBaoError {
    fn from(value: irpc::channel::RecvError) -> Self {
        RecvSnafu.into_error(value)
    }
}

impl From<irpc::channel::SendError> for ExportBaoError {
    fn from(value: irpc::channel::SendError) -> Self {
        SendSnafu.into_error(value)
    }
}

impl From<irpc::RequestError> for ExportBaoError {
    fn from(value: irpc::RequestError) -> Self {
        RequestSnafu.into_error(value)
    }
}

impl From<bao_tree::io::EncodeError> for ExportBaoError {
    fn from(value: bao_tree::io::EncodeError) -> Self {
        ExportBaoInnerSnafu.into_error(value)
    }
}

pub type ExportBaoResult<T> = std::result::Result<T, ExportBaoError>;

#[derive(Debug, derive_more::Display, derive_more::From, Serialize, Deserialize)]
pub enum Error {
    #[serde(with = "crate::util::serde::io_error_serde")]
    Io(io::Error),
}

impl Error {
    pub fn io(
        kind: io::ErrorKind,
        msg: impl Into<Box<dyn std::error::Error + Send + Sync>>,
    ) -> Self {
        Self::Io(io::Error::new(kind, msg.into()))
    }

    pub fn other<E>(msg: E) -> Self
    where
        E: Into<Box<dyn std::error::Error + Send + Sync>>,
    {
        Self::Io(io::Error::other(msg.into()))
    }
}

impl From<irpc::Error> for Error {
    fn from(e: irpc::Error) -> Self {
        Self::Io(e.into())
    }
}

impl From<RequestError> for Error {
    fn from(e: RequestError) -> Self {
        match e {
            RequestError::Rpc { source, .. } => Self::Io(source.into()),
            RequestError::Inner { source, .. } => source,
        }
    }
}

impl From<irpc::channel::RecvError> for Error {
    fn from(e: irpc::channel::RecvError) -> Self {
        Self::Io(e.into())
    }
}

impl From<irpc::rpc::WriteError> for Error {
    fn from(e: irpc::rpc::WriteError) -> Self {
        Self::Io(e.into())
    }
}

impl From<irpc::RequestError> for Error {
    fn from(e: irpc::RequestError) -> Self {
        Self::Io(e.into())
    }
}

impl From<irpc::channel::SendError> for Error {
    fn from(e: irpc::channel::SendError) -> Self {
        Self::Io(e.into())
    }
}

impl std::error::Error for Error {
    fn source(&self) -> Option<&(dyn std::error::Error + 'static)> {
        match self {
            Error::Io(e) => Some(e),
        }
    }
}

impl From<EncodeError> for Error {
    fn from(value: EncodeError) -> Self {
        match value {
            EncodeError::Io(cause) => Self::Io(cause),
            _ => Self::other(value),
        }
    }
}

pub type Result<T> = std::result::Result<T, Error>;

/// The main entry point for the store API.
#[derive(Debug, Clone, ref_cast::RefCast)]
#[repr(transparent)]
pub struct Store {
    client: ApiClient,
}

impl Deref for Store {
    type Target = blobs::Blobs;

    fn deref(&self) -> &Self::Target {
        blobs::Blobs::ref_from_sender(&self.client)
    }
}

impl Store {
    /// The tags API.
    pub fn tags(&self) -> &Tags {
        Tags::ref_from_sender(&self.client)
    }

    /// The blobs API.
    pub fn blobs(&self) -> &blobs::Blobs {
        blobs::Blobs::ref_from_sender(&self.client)
    }

    /// API for getting blobs from a *single* remote node.
    pub fn remote(&self) -> &remote::Remote {
        remote::Remote::ref_from_sender(&self.client)
    }

    /// Create a downloader for more complex downloads.
    ///
    /// Unlike the other APIs, this creates an object that has internal state,
    /// so don't create it ad hoc but store it somewhere if you need it multiple
    /// times.
    pub fn downloader(&self, endpoint: &Endpoint) -> downloader::Downloader {
        downloader::Downloader::new(self, endpoint)
    }

    /// Connect to a remote store as a rpc client.
    pub fn connect(endpoint: quinn::Endpoint, addr: SocketAddr) -> Self {
        let sender = irpc::Client::quinn(endpoint, addr);
        Store::from_sender(sender)
    }

    /// Listen on a quinn endpoint for incoming rpc connections.
    pub async fn listen(self, endpoint: quinn::Endpoint) {
<<<<<<< HEAD
        let local = self.client.local().unwrap().clone();
        let handler: Handler<Request> = Arc::new(move |req, rx, tx| {
            let local = local.clone();
            Box::pin({
                match req {
                    Request::SetTag(msg) => local.send((msg, tx)),
                    Request::CreateTag(msg) => local.send((msg, tx)),
                    Request::DeleteTags(msg) => local.send((msg, tx)),
                    Request::RenameTag(msg) => local.send((msg, tx)),
                    Request::ListTags(msg) => local.send((msg, tx)),

                    Request::ListTempTags(msg) => local.send((msg, tx)),
                    Request::CreateTempTag(msg) => local.send((msg, tx)),

                    Request::BlobStatus(msg) => local.send((msg, tx)),

                    Request::ImportBytes(msg) => local.send((msg, tx)),
                    Request::ImportByteStream(msg) => local.send((msg, tx, rx)),
                    Request::ImportBao(msg) => local.send((msg, tx, rx)),
                    Request::ImportPath(msg) => local.send((msg, tx)),
                    Request::ListBlobs(msg) => local.send((msg, tx)),
                    Request::DeleteBlobs(msg) => local.send((msg, tx)),
                    Request::Batch(msg) => local.send((msg, tx, rx)),

                    Request::ExportBao(msg) => local.send((msg, tx)),
                    Request::ExportRanges(msg) => local.send((msg, tx)),
                    Request::ExportPath(msg) => local.send((msg, tx)),

                    Request::Observe(msg) => local.send((msg, tx)),

                    Request::ClearProtected(msg) => local.send((msg, tx)),
                    Request::SyncDb(msg) => local.send((msg, tx)),
                    Request::Shutdown(msg) => local.send((msg, tx)),
                    Request::WaitIdle(msg) => local.send((msg, tx)),
                }
            })
        });
=======
        let local = self.client.as_local().unwrap().clone();
        let handler = Request::remote_handler(local);
>>>>>>> 21dc789e
        listen::<Request>(endpoint, handler).await
    }

    pub async fn sync_db(&self) -> RequestResult<()> {
        let msg = SyncDbRequest;
        self.client.rpc(msg).await??;
        Ok(())
    }

    pub async fn shutdown(&self) -> irpc::Result<()> {
        let msg = ShutdownRequest;
        self.client.rpc(msg).await?;
        Ok(())
    }

    /// Waits for the store to become completely idle.
    ///
    /// This is mostly useful for tests, where you want to check that e.g. the
    /// store has written all data to disk.
    ///
    /// Note that a store is not guaranteed to become idle, if it is being
    /// interacted with concurrently. So this might wait forever.
    ///
    /// Also note that once you get the callback, the store is not guaranteed to
    /// still be idle. All this tells you that there was a point in time where
    /// the store was idle between the call and the response.
    pub async fn wait_idle(&self) -> irpc::Result<()> {
        let msg = WaitIdleRequest;
        self.client.rpc(msg).await?;
        Ok(())
    }

    pub(crate) fn from_sender(client: ApiClient) -> Self {
        Self { client }
    }

    pub(crate) fn ref_from_sender(client: &ApiClient) -> &Self {
        Self::ref_cast(client)
    }
}<|MERGE_RESOLUTION|>--- conflicted
+++ resolved
@@ -282,48 +282,8 @@
 
     /// Listen on a quinn endpoint for incoming rpc connections.
     pub async fn listen(self, endpoint: quinn::Endpoint) {
-<<<<<<< HEAD
-        let local = self.client.local().unwrap().clone();
-        let handler: Handler<Request> = Arc::new(move |req, rx, tx| {
-            let local = local.clone();
-            Box::pin({
-                match req {
-                    Request::SetTag(msg) => local.send((msg, tx)),
-                    Request::CreateTag(msg) => local.send((msg, tx)),
-                    Request::DeleteTags(msg) => local.send((msg, tx)),
-                    Request::RenameTag(msg) => local.send((msg, tx)),
-                    Request::ListTags(msg) => local.send((msg, tx)),
-
-                    Request::ListTempTags(msg) => local.send((msg, tx)),
-                    Request::CreateTempTag(msg) => local.send((msg, tx)),
-
-                    Request::BlobStatus(msg) => local.send((msg, tx)),
-
-                    Request::ImportBytes(msg) => local.send((msg, tx)),
-                    Request::ImportByteStream(msg) => local.send((msg, tx, rx)),
-                    Request::ImportBao(msg) => local.send((msg, tx, rx)),
-                    Request::ImportPath(msg) => local.send((msg, tx)),
-                    Request::ListBlobs(msg) => local.send((msg, tx)),
-                    Request::DeleteBlobs(msg) => local.send((msg, tx)),
-                    Request::Batch(msg) => local.send((msg, tx, rx)),
-
-                    Request::ExportBao(msg) => local.send((msg, tx)),
-                    Request::ExportRanges(msg) => local.send((msg, tx)),
-                    Request::ExportPath(msg) => local.send((msg, tx)),
-
-                    Request::Observe(msg) => local.send((msg, tx)),
-
-                    Request::ClearProtected(msg) => local.send((msg, tx)),
-                    Request::SyncDb(msg) => local.send((msg, tx)),
-                    Request::Shutdown(msg) => local.send((msg, tx)),
-                    Request::WaitIdle(msg) => local.send((msg, tx)),
-                }
-            })
-        });
-=======
         let local = self.client.as_local().unwrap().clone();
         let handler = Request::remote_handler(local);
->>>>>>> 21dc789e
         listen::<Request>(endpoint, handler).await
     }
 
